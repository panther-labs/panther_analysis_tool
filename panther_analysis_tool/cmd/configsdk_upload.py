--- conflicted
+++ resolved
@@ -26,15 +26,12 @@
         Returns:
             Return code
         """
-<<<<<<< HEAD
-    if not args.api_token:
-        logging.error("Config SDK based uploads are only possible using the public API")
-        return 1, ""
 
     panther_config_cache_path: Final = config_utils.get_config_cache_path()
-=======
 
-    if not os.path.exists(os.path.join("panther_content", "__main__.py")):
+    try:
+        config_utils.run_config_module(panther_config_cache_path)
+    except FileNotFoundError:
         err_message = "Did not find a Config SDK based module at ./panther_content"
         if indirect_invocation:
             # If this is run automatically at the end of the standard upload command,
@@ -44,19 +41,10 @@
         logging.error(err_message)
         return 1, ""
 
-    panther_config_cache_path: Final = os.path.join(".panther", "panther-config-cache")
->>>>>>> 3704a2dd
-
     try:
-        config_utils.run_config_module(panther_config_cache_path)
-    except FileNotFoundError as e:
-        if indirect_invocation:
-            # If this is run automatically at the end of the standard upload command,
-            # this isn't an error that should cause the invocation to return 1.
-            logging.debug(e)
-            return 0, ""
-        logging.error(e)
-        return 1, ""
+        os.remove(panther_config_cache_path)
+    except FileNotFoundError:
+        pass
 
     with open(panther_config_cache_path) as config_cache_file:
         try:
