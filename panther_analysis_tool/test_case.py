import logging
from collections.abc import Mapping
from typing import Any, Callable, Dict, Iterator, List, Optional

from jsonpath_ng import Fields
from jsonpath_ng.ext import parse


# pylint: disable=too-few-public-methods
class DataModel:
    def __init__(
        self, data_model_id: str, source_mappings: List[Dict[str, str]], mapping_module: Any
    ):
        self.data_model_id: str = data_model_id
        self.paths: Dict[str, Fields] = dict()
        self.methods: Dict[str, Callable] = dict()
        self.module = mapping_module
        self.extract_mappings(source_mappings)

    def extract_mappings(self, source_mappings: List[Dict[str, str]]) -> None:
        for mapping in source_mappings:
            # every mapping should have a name and either a method or path
            if "Method" in mapping:
                self.methods[mapping["Name"]] = getattr(self.module, mapping["Method"])
            else:
                self.paths[mapping["Name"]] = parse(mapping["Path"])


class TestCase(Mapping):
    def __init__(self, data: Dict[str, Any], data_model: Optional[DataModel]) -> None:
        """
        Args:
            data (Dict[str, Any]): An AWS Resource representation or Log event to test the policy
            or rule against respectively.
        """
        self._data = data
        self.data_model = data_model

    def __getitem__(self, arg: str) -> Any:
        return self._data.get(arg, None)

    def __contains__(self, key: object) -> bool:
        return key in self._data

    def __iter__(self) -> Iterator:
        return iter(self._data)

    def __len__(self) -> int:
        return len(self._data)

<<<<<<< HEAD
    def get(self, arg: Any, default: Any = None) -> Any:
        return self._data.get(arg, default)
=======
    def get(self, key: str, default: Optional[object] = None) -> Any:
        return self._data.get(key, default)
>>>>>>> 55eebc2b

    def udm(self, key: str) -> Any:
        """Converts standard data model field to logtype field"""
        # ensure that rules using `udm` have included p_log_type in their test
        try:
            self._data["p_log_type"]
        except KeyError as err:
            logging.warning(
                "Rules that use `udm` are required to define [p_log_type] in test cases"
            )
            raise err
        if self.data_model:
            # access values via standardized fields
            if key in self.data_model.paths:
                # we are dealing with a jsonpath
                json_path = self.data_model.paths.get(key)
                if json_path:
                    matches = json_path.find(self._data)
                    if len(matches) == 1:
                        return matches[0].value
                    if len(matches) > 1:
                        raise Exception(
                            "JSONPath [{}] in DataModel [{}], matched multiple fields.".format(
                                json_path, self.data_model.data_model_id
                            )
                        )
            if key in self.data_model.methods:
                # we are dealing with method
                method = self.data_model.methods.get(key)
                if callable(method):
                    result = method(self._data)
                    return result
        # no matches, return None by default
        return None<|MERGE_RESOLUTION|>--- conflicted
+++ resolved
@@ -48,13 +48,8 @@
     def __len__(self) -> int:
         return len(self._data)
 
-<<<<<<< HEAD
-    def get(self, arg: Any, default: Any = None) -> Any:
-        return self._data.get(arg, default)
-=======
     def get(self, key: str, default: Optional[object] = None) -> Any:
         return self._data.get(key, default)
->>>>>>> 55eebc2b
 
     def udm(self, key: str) -> Any:
         """Converts standard data model field to logtype field"""
