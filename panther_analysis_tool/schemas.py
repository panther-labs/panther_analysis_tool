--- conflicted
+++ resolved
@@ -23,11 +23,7 @@
 
 TYPE_SCHEMA = Schema(
     {
-<<<<<<< HEAD
-        'AnalysisType': Or("datamodel", "global", "pack", "policy", "rule"),
-=======
-        "AnalysisType": Or("datamodel", "global", "policy", "rule"),
->>>>>>> aa96a928
+        "AnalysisType": Or("datamodel", "global", "pack", "policy", "rule"),
     },
     ignore_extra_keys=True,
 )
@@ -61,15 +57,17 @@
     ignore_extra_keys=False,
 )
 
-PACK_SCHEMA = Schema({
-    'AnalysisType': Or("pack"),
-    'PackID': And(str, NAME_ID_VALIDATION_REGEX),
-    'PackDefinition': {
-        'IDs': [str],
-    },
-    Optional('Description'): str,
-    Optional('DisplayName'): And(str, NAME_ID_VALIDATION_REGEX),
-})
+PACK_SCHEMA = Schema(
+    {
+        "AnalysisType": Or("pack"),
+        "PackID": And(str, NAME_ID_VALIDATION_REGEX),
+        "PackDefinition": {
+            "IDs": [str],
+        },
+        Optional("Description"): str,
+        Optional("DisplayName"): And(str, NAME_ID_VALIDATION_REGEX),
+    }
+)
 
 POLICY_SCHEMA = Schema(
     {
