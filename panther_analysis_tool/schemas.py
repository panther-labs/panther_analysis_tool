--- conflicted
+++ resolved
@@ -23,13 +23,9 @@
 
 TYPE_SCHEMA = Schema(
     {
-<<<<<<< HEAD
         'AnalysisType':
-            Or("datamodel", "global", "policy", "rule", "scheduled_rule",
+            Or("datamodel", "global", "pack", "policy", "rule", "scheduled_rule",
                "scheduled_query"),
-=======
-        "AnalysisType": Or("datamodel", "global", "pack", "policy", "rule"),
->>>>>>> 55eebc2b
     },
     ignore_extra_keys=True,
 )
@@ -138,7 +134,6 @@
             }
         ],
     },
-<<<<<<< HEAD
     ignore_extra_keys=False)  # Prevent user typos on optional fields
 
 SCHEDULED_QUERY_SCHEMA = Schema(
@@ -154,8 +149,4 @@
         Optional('Description'): str,
         Optional('Tags'): [str],
     },
-    ignore_extra_keys=False)  # Prevent user typos on optional fields
-=======
-    ignore_extra_keys=False,
-)  # Prevent user typos on optional fields
->>>>>>> 55eebc2b
+    ignore_extra_keys=False)  # Prevent user typos on optional fields