--- conflicted
+++ resolved
@@ -160,22 +160,14 @@
                     spec["body"] = result
                     enriched_specs.append((file_name, dir_name, spec))
             else:
-<<<<<<< HEAD
-                logging.warning("Error transpiling simple detection(s) to Python, skipping tests for simple detections.")
-        except (BackendError, BaseException) as be_err: # pylint: disable=broad-except
-            logging.warning(
-                "Error transpiling simple detection(s) to Python, skipping tests for simple detections:  %s",
-                be_err)
-=======
                 logging.warning(
-                    "Error transpiling simple detections to Python, skipping tests for simple detections."
+                    "Error transpiling simple detection(s) to Python, skipping tests for simple detections."
                 )
         except (BackendError, BaseException) as be_err:  # pylint: disable=broad-except
             logging.warning(
-                "Error Transpiling Simple Detection(s) to Python, skipping tests for simple detections:  %s",
+                "Error transpiling simple detection(s) to Python, skipping tests for simple detections:  %s",
                 be_err,
             )
->>>>>>> 163f4a57
     else:
         logging.info("No backend client provided, skipping tests for simple detections.")
     return enriched_specs if enriched_specs else specs