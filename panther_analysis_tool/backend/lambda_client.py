--- conflicted
+++ resolved
@@ -39,6 +39,8 @@
     DeleteDetectionsResponse,
     DeleteSavedQueriesParams,
     DeleteSavedQueriesResponse,
+    GenerateEnrichedEventParams,
+    GenerateEnrichedEventResponse,
     ListSchemasParams,
     ListSchemasResponse,
     MetricsParams,
@@ -354,16 +356,19 @@
     def supports_bulk_validate(self) -> bool:
         return False
 
-<<<<<<< HEAD
+    def supports_perf_test(self) -> bool:
+        return False
+
+    def get_metrics(self, params: MetricsParams) -> BackendResponse[MetricsResponse]:
+        raise BaseException("get metrics is not supported with lambda client")
+
+    def run_perf_test(self, params: PerfTestParams) -> BackendResponse[ReplayResponse]:
+        raise BaseException("run perf test is not supported with lambda client")
+
     def supports_enrich_test_data(self) -> bool:
         return False
-=======
-    def supports_perf_test(self) -> bool:
-        return False
-
-    def get_metrics(self, params: MetricsParams) -> BackendResponse[MetricsResponse]:
-        raise BaseException("get metrics is not supported with lambda client")
-
-    def run_perf_test(self, params: PerfTestParams) -> BackendResponse[ReplayResponse]:
-        raise BaseException("run perf test is not supported with lambda client")
->>>>>>> 4d7c12f2
+
+    def generate_enriched_event_input(
+        self, params: GenerateEnrichedEventParams
+    ) -> BackendResponse[GenerateEnrichedEventResponse]:
+        raise BaseException("enrich-test-data is not supported with lambda client")