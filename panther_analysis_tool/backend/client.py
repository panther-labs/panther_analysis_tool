--- conflicted
+++ resolved
@@ -164,14 +164,6 @@
 
 
 class Client(ABC):
-<<<<<<< HEAD
-=======
-    @property
-    @abstractmethod
-    def client_type(self) -> str:
-        pass
->>>>>>> 163f4a57
-
     @abstractmethod
     def check(self) -> BackendCheckResponse:
         pass
