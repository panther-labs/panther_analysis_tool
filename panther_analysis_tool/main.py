"""
 Analysis Tool is a command line interface for writing,
testing, and packaging policies/rules.
Copyright (C) 2020 Panther Labs Inc

This program is free software: you can redistribute it and/or modify
it under the terms of the GNU Affero General Public License as
published by the Free Software Foundation, either version 3 of the
License, or (at your option) any later version.

This program is distributed in the hope that it will be useful,
but WITHOUT ANY WARRANTY; without even the implied warranty of
MERCHANTABILITY or FITNESS FOR A PARTICULAR PURPOSE.  See the
GNU Affero General Public License for more details.

You should have received a copy of the GNU Affero General Public License
along with this program.  If not, see <http://www.gnu.org/licenses/>.
"""

import argparse
import base64
import contextlib
import hashlib
import importlib.util
import io
import json
import logging
import mimetypes
import os
import re
import shutil
import subprocess  # nosec
import sys
import time
import typing  # 'from typing import Optional' conflicts with 'from schema import Optional', below
import zipfile
from collections import defaultdict
from collections.abc import Mapping
from dataclasses import asdict, dataclass
from datetime import datetime

# Comment below disabling pylint checks is due to a bug in the CircleCi image with Pylint
# It seems to be unable to import the distutils module, however the module is present and importable
# in the Python Repl.
from distutils.util import strtobool  # pylint: disable=E0611, E0401
from importlib.abc import Loader
from typing import Any, DefaultDict, Dict, List, Tuple, Type
from unittest.mock import MagicMock, patch
from uuid import uuid4

import botocore
import dateutil.parser
import jsonschema
import requests
import schema
from dynaconf import Dynaconf, Validator
from gql.transport.aiohttp import log as aiohttp_logger
from jsonschema.validators import Draft202012Validator
from panther_core.data_model import DataModel
from panther_core.enriched_event import PantherEvent
from panther_core.exceptions import UnknownDestinationError
from panther_core.policy import TYPE_POLICY, Policy
from panther_core.rule import Detection, Rule
from panther_core.testing import (
    TestCaseEvaluator,
    TestExpectations,
    TestResult,
    TestSpecification,
)
from ruamel.yaml import YAML, SafeConstructor, constructor
from ruamel.yaml import parser as YAMLParser
from ruamel.yaml import scanner as YAMLScanner
from schema import (
    Optional,
    SchemaError,
    SchemaForbiddenKeyError,
    SchemaMissingKeyError,
    SchemaUnexpectedTypeError,
    SchemaWrongKeyError,
)

from panther_analysis_tool import util as pat_utils
from panther_analysis_tool.analysis_utils import (
    ClassifiedAnalysis,
    ClassifiedAnalysisContainer,
    filter_analysis,
    get_simple_detections_as_python,
    load_analysis_specs,
    transpile_inline_filters,
)
from panther_analysis_tool.backend.client import BackendError, BulkUploadParams
<<<<<<< HEAD
from panther_analysis_tool.backend.client import Client as BackendClient, GenerateEnrichedEventParams
from panther_analysis_tool.cmd import (
=======
from panther_analysis_tool.backend.client import Client as BackendClient
from panther_analysis_tool.command import (
    benchmark,
>>>>>>> 4d7c12f2
    bulk_delete,
    check_connection,
    panthersdk_test,
    panthersdk_upload,
    standard_args,
    validate,
)
from panther_analysis_tool.constants import (
    BACKEND_FILTERS_ANALYSIS_SPEC_KEY,
    CONFIG_FILE,
    DATA_MODEL_LOCATION,
    HELPERS_LOCATION,
    PACKAGE_NAME,
    SCHEMAS,
    TMP_HELPER_MODULE_LOCATION,
    VERSION_STRING,
    AnalysisTypes,
)
from panther_analysis_tool.destination import FakeDestination
from panther_analysis_tool.log_schemas import user_defined
from panther_analysis_tool.schemas import (
    ANALYSIS_CONFIG_SCHEMA,
    GLOBAL_SCHEMA,
    LOOKUP_TABLE_SCHEMA,
    POLICY_SCHEMA,
    RULE_SCHEMA,
    TYPE_SCHEMA,
)
from panther_analysis_tool.util import (
    add_path_to_filename,
    convert_unicode,
    is_simple_detection,
)
from panther_analysis_tool.validation import (
    contains_invalid_field_set,
    contains_invalid_table_names,
    validate_packs,
)
from panther_analysis_tool.zip_chunker import ZipArgs, ZipChunk, analysis_chunks

# This file was generated in whole or in part by GitHub Copilot.

# interpret datetime as str, the backend uses the default behavior for json.loads, which
# interprets these as str.  This sets global config for ruamel SafeConstructor
constructor.SafeConstructor.add_constructor(
    "tag:yaml.org,2002:timestamp", SafeConstructor.construct_yaml_str
)


# exception for conflicting ids
class AnalysisIDConflictException(Exception):
    def __init__(self, analysis_id: str):
        self.message = "Conflicting AnalysisID: [{}]".format(analysis_id)
        super().__init__(self.message)


# exception for conflicting ids
class AnalysisContainsDuplicatesException(Exception):
    def __init__(self, analysis_id: str, invalid_fields: List[str]):
        self.message = (
            "Specification file for [{}] contains fields with duplicate values: [{}]".format(
                analysis_id, ", ".join(x for x in invalid_fields)
            )
        )
        super().__init__(self.message)


# Exception for invalid Panther Snowflake table names
class AnalysisContainsInvalidTableNamesException(Exception):
    def __init__(self, analysis_id: str, invalid_table_names: List[str]):
        self.message = (
            "Specification file for [{}] contains invalid Panther table names: [{}]. "
            "Try using a fully qualified table name such as 'panther_logs.public.log_type' "
            "or setting --ignore-table-names for queries using non-Panther or non-Snowflake tables.".format(
                analysis_id, ", ".join(x for x in invalid_table_names)
            )
        )
        super().__init__(self.message)


@dataclass
class TestResultContainer:
    detection: Detection
    result: TestResult
    failed_tests: DefaultDict[str, list]
    output: str


@dataclass
class TestResultsContainer:
    """A container for all test results"""

    passed: Dict[str, List[TestResultContainer]]
    errored: Dict[str, List[TestResultContainer]]


def load_module(filename: str) -> Tuple[Any, Any]:
    """Loads the analysis function module from a file.

    Args:
        filename: The relative path to the file.

    Returns:
        A loaded Python module.
    """
    module_name = filename.split(".")[0]
    spec = importlib.util.spec_from_file_location(module_name, filename)
    module = importlib.util.module_from_spec(spec)
    try:
        assert isinstance(spec.loader, Loader)  # nosec
        spec.loader.exec_module(module)
    except FileNotFoundError as err:
        print("\t[ERROR] File not found: " + filename + ", skipping\n")
        return None, err
    except Exception as err:  # pylint: disable=broad-except
        # Catch arbitrary exceptions thrown by user code
        print("\t[ERROR] Error loading module, skipping\n")
        return None, err
    return module, None


def datetime_converted(obj: Any) -> Any:
    """A helper function for dumping spec files to JSON.

    Args:
        obj: Any object to convert.

    Returns:
        A string representation of the datetime.
    """
    if isinstance(obj, datetime):
        return obj.__str__()
    return obj


def zip_analysis_chunks(args: argparse.Namespace) -> List[str]:
    logging.info("Zipping analysis items in %s to %s", args.path, args.out)

    current_time = datetime.now().isoformat(timespec="seconds").replace(":", "-")
    zip_chunks = [
        # note: all the files we care about have an AnalysisType field in their yml
        # so we can ignore file patterns and leave them empty
        ZipChunk(patterns=[], types=(AnalysisTypes.DATA_MODEL, AnalysisTypes.GLOBAL)),  # type: ignore
        ZipChunk(patterns=[], types=AnalysisTypes.RULE, max_size=200),  # type: ignore
        ZipChunk(patterns=[], types=AnalysisTypes.POLICY, max_size=200),  # type: ignore
        ZipChunk(patterns=[], types=AnalysisTypes.SCHEDULED_QUERY, max_size=100),  # type: ignore
        ZipChunk(patterns=[], types=AnalysisTypes.SCHEDULED_RULE, max_size=200),  # type: ignore
        ZipChunk(patterns=[], types=AnalysisTypes.LOOKUP_TABLE, max_size=100),  # type: ignore
    ]

    filenames = []
    chunks = analysis_chunks(ZipArgs.from_args(args), zip_chunks)
    for idx, chunk in enumerate(chunks):
        filename = f"panther-analysis-{current_time}-batch-{idx + 1}.zip".format()
        filename = add_path_to_filename(args.out, filename)
        filenames.append(filename)
        with zipfile.ZipFile(filename, "w", zipfile.ZIP_DEFLATED) as zip_out:
            for name in chunk.files:
                zip_out.write(name)

    return filenames


def zip_analysis(
    args: argparse.Namespace, backend: typing.Optional[BackendClient] = None
) -> Tuple[int, str]:
    """Tests, validates, and then archives all policies and rules into a local zip file.

    Returns 1 if the analysis tests or validation fails.

    Args:
        args: The populated Argparse namespace with parsed command-line arguments.

    Returns:
        A tuple of return code and the archive filename.
    """
    if not args.skip_tests:
        return_code, invalid_specs = test_analysis(args, backend)
        if return_code != 0:
            logging.error(invalid_specs)
            return return_code, ""

    logging.info("Zipping analysis items in %s to %s", args.path, args.out)
    # example: 2019-08-05T18-23-25
    # The colon character is not valid in filenames.
    current_time = datetime.now().isoformat(timespec="seconds").replace(":", "-")
    filename = "panther-analysis-{}.zip".format(current_time)
    filename = add_path_to_filename(args.out, filename)

    typed_args = ZipArgs.from_args(args)
    chunks = analysis_chunks(typed_args)
    if len(chunks) != 1:
        logging.error("something went wrong zipping batches.")
        return 1, ""
    with zipfile.ZipFile(filename, "w", zipfile.ZIP_DEFLATED) as zip_out:
        for name in chunks[0].files:
            zip_out.write(name)

    return 0, filename


def upload_analysis(backend: BackendClient, args: argparse.Namespace) -> Tuple[int, str]:
    """Tests, validates, packages, and uploads all policies and rules into a Panther deployment.

    Returns 1 if the analysis tests, validation, packaging, or upload fails.

    Args:
        backend: a backend client
        args: The populated Argparse namespace with parsed command-line arguments.

    Returns:
        A tuple of return code and the archive filename.
    """
    use_async = (not args.no_async) and backend.supports_async_uploads()
    if args.batch and not use_async:
        if not args.skip_tests:
            return_code, invalid_specs = test_analysis(args, backend)
            if return_code != 0:
                logging.error(invalid_specs)
                return return_code, ""

        for idx, archive in enumerate(zip_analysis_chunks(args)):
            batch_idx = idx + 1
            logging.info("Uploading Batch %d...", batch_idx)
            return_code, _ = upload_zip(backend, args, archive, False)
            if return_code != 0:
                return return_code, ""
            logging.info("Uploaded Batch %d", batch_idx)

        return 0, ""

    return_code, archive = zip_analysis(args, backend)
    if return_code != 0:
        return return_code, ""

    return upload_zip(backend, args, archive, use_async)


def upload_zip(
    backend: BackendClient, args: argparse.Namespace, archive: str, use_async: bool
) -> Tuple[int, str]:
    return_archive_fname = ""
    # extract max retries we should handle
    max_retries = 10
    if args.max_retries > 10:
        logging.warning("max_retries cannot be greater than 10, defaulting to 10")
    elif args.max_retries < 0:
        logging.warning("max_retries cannot be negative, defaulting to 0")
        max_retries = 0

    with open(archive, "rb") as analysis_zip:
        logging.info("Uploading items to Panther")

        upload_params = BulkUploadParams(zip_bytes=analysis_zip.read())
        retry_count = 0

        while True:
            try:
                if use_async:
                    response = backend.async_bulk_upload(upload_params)
                else:
                    response = backend.bulk_upload(upload_params)

                logging.info("Upload success.")
                logging.info("API Response:\n%s", json.dumps(asdict(response.data), indent=4))

                return_code = 0
                return_archive_fname = ""
                break

            except BackendError as be_err:
                if be_err.permanent is True:
                    logging.error("Failed to upload to backend: %s", convert_unicode(be_err))
                    return_code = 1
                    break

                if max_retries - retry_count > 0:
                    logging.debug("Failed to upload to Panther: %s.", convert_unicode(be_err))
                    retry_count += 1

                    # typical bulk upload takes 30 seconds, allow any currently running one to complete
                    logging.debug(
                        "Will retry upload in 30 seconds. Retries remaining: %s",
                        max_retries - retry_count,
                    )
                    time.sleep(30)

                else:
                    logging.warning("Exhausted retries attempting to perform bulk upload.")
                    logging.error("Failed to upload to backend: %s", convert_unicode(be_err))
                    return_code = 1
                    return_archive_fname = ""
                    break

            # PEP8 guide states it is OK to catch BaseException if you log it.
            except BaseException as err:  # pylint: disable=broad-except
                logging.error("failed to upload to backend: %s", err)
                return_code = 1
                return_archive_fname = ""
                break

    if return_code != 0:
        return return_code, return_archive_fname

    return_code, _ = panthersdk_upload.run(backend=backend, args=args, indirect_invocation=True)

    return return_code, return_archive_fname


def parse_lookup_table(args: argparse.Namespace) -> dict:
    """Validates and parses a Lookup Table spec file

    Returns a dict representing the Lookup Table

    Args:
        args: The populated Argparse namespace with parsed command-line arguments.

    Returns:
        A dict representing the Lookup Table, empty when parsing fails
    """

    logging.info("Parsing the Lookup Table spec defined in %s", args.path)
    with open(args.path, "r") as input_file:
        try:
            yaml = YAML(typ="safe")
            lookup_spec = yaml.load(input_file)
            logging.info("Successfully parse the Lookup Table file %s", args.path)
        except (YAMLParser.ParserError, YAMLScanner.ScannerError) as err:
            logging.error("Failed to parse the Lookup Table spec file %s", input_file)
            logging.error(err)
            return {}
        try:
            LOOKUP_TABLE_SCHEMA.validate(lookup_spec)
            if "Refresh" in lookup_spec:
                if "AlarmPeriodMinutes" in lookup_spec["Refresh"]:
                    if lookup_spec["Refresh"]["AlarmPeriodMinutes"] > 1440:
                        logging.error(
                            "AlarmPeriodMinutes must not greater than 1 day (1440 minutes)"
                        )
                        return {}
            logging.info("Successfully validated the Lookup Table file %s", args.path)
        except (
            schema.SchemaError,
            schema.SchemaMissingKeyError,
            schema.SchemaWrongKeyError,
            schema.SchemaForbiddenKeyError,
            schema.SchemaUnexpectedTypeError,
            schema.SchemaOnlyOneAllowedError,
        ) as err:
            logging.error("Invalid schema in the Lookup Table spec file %s", input_file)
            logging.error(err)
            return {}
    return lookup_spec


def test_lookup_table(args: argparse.Namespace) -> Tuple[int, str]:
    """Validates a Lookup Table spec file

    Returns 1 if the validation fails

    Args:
        args: The populated Argparse namespace with parsed command-line arguments.

    Returns:
        A tuple of return code and and empty string (to satisfy calling conventions)
    """

    logging.info("Validating the Lookup Table spec defined in %s", args.path)
    lookup_spec = parse_lookup_table(args)
    if not lookup_spec:
        return 1, ""
    return 0, ""


def update_custom_schemas(backend: BackendClient, args: argparse.Namespace) -> Tuple[int, str]:
    """
    Updates or creates custom schemas.
    Returns 1 if any file failed to be updated.
    Args:
        args: The populated Argparse namespace with parsed command-line arguments.
    Returns:
        A tuple of return code and a placeholder string.
    """
    normalized_path = user_defined.normalize_path(args.path)
    if not normalized_path:
        return 1, f"path not found: {args.path}"

    uploader = user_defined.Uploader(normalized_path, backend)
    results = uploader.process()
    has_errors = False
    for failed, summary in user_defined.report_summary(normalized_path, results):
        if failed:
            has_errors = True
            logging.error(summary)
        else:
            logging.info(summary)

    return int(has_errors), ""


def generate_release_assets(args: argparse.Namespace) -> Tuple[int, str]:
    # First, generate the appropriate zip file
    # set the output file to appropriate name for the release: panther-analysis-all.zip
    release_file = args.out + "/" + "panther-analysis-all.zip"
    signature_filename = args.out + "/" + "panther-analysis-all.sig"
    return_code, archive = zip_analysis(args)
    if return_code != 0:
        return return_code, ""
    os.rename(archive, release_file)
    logging.info("Release zip file generated: %s", release_file)
    #  If a key is provided, sign a hash of the file
    if args.kms_key:
        # Then generate the sha512 sum of the zip file
        archive_hash = generate_hash(release_file)

        client = pat_utils.get_client(args.aws_profile, "kms")
        try:
            response = client.sign(
                KeyId=args.kms_key,
                Message=archive_hash,
                MessageType="DIGEST",
                SigningAlgorithm="RSASSA_PKCS1_V1_5_SHA_512",
            )
            if response.get("Signature"):
                # write signature out to file
                with open(signature_filename, "wb") as filename:
                    filename.write(base64.b64encode(response.get("Signature")))
                logging.info("Release signature file generated: %s", signature_filename)
            else:
                logging.error("Missing signtaure in response: %s", response)
                return 1, ""
        except botocore.exceptions.ClientError as err:
            logging.error("Failed to sign panther-analysis-all.zip using key (%s)", args.kms_key)
            logging.error(err)
            return 1, ""
    return 0, ""


def generate_hash(filename: str) -> bytes:
    hash_bytes = hashlib.sha512()
    with open(filename, "rb") as name:
        block = name.read(hash_bytes.block_size)
        while block:
            hash_bytes.update(block)
            block = name.read(hash_bytes.block_size)
    # convert to byte string
    return hash_bytes.digest()


def publish_release(args: argparse.Namespace) -> Tuple[int, str]:
    # first, ensure the appropriate github access token is set in the env
    api_token = os.environ.get("GITHUB_TOKEN")
    if not api_token:
        logging.error("error: GITHUB_TOKEN env variable must be set")
        return 1, ""
    release_url = (
        f"https://api.github.com/repos/{args.github_owner}/{args.github_repository}/releases"
    )
    # setup appropriate https headers
    headers = {
        "accept": "application/vnd.github.v3+json",
        "Authorization": f"token {api_token}",
    }
    # check this tag doesn't already exist
    response = requests.get(release_url + f"/tags/{args.github_tag}", headers=headers)
    if response.status_code == 200:
        logging.error("tag already exists %s", args.github_tag)
        return 1, ""
    # create the release directory
    current_time = datetime.now().isoformat(timespec="seconds").replace(":", "-")
    release_dir = args.out if args.out != "." else f"release-{current_time}"
    # setup and generate release assets
    return_code = setup_release(args, release_dir, api_token)
    if return_code != 0:
        return return_code, ""
    # then publish to Github
    return_code = publish_github(args.github_tag, args.body, headers, release_url, release_dir)
    if return_code != 0:
        return return_code, ""
    logging.info("draft release (%s) created in repo (%s)", args.github_tag, release_url)
    return 0, ""


def clone_github(
    owner: str, repo: str, branch: str, path: str, access_token: str
) -> Tuple[int, str]:
    repo_url = (
        f"https://{access_token}@github.com/{owner}/{repo}"
        if access_token
        else f"https://github.com/{owner}/{repo}"
    )
    repo_dir = os.path.join(path, f"{repo}")
    logging.info("Cloning %s branch of %s/%s", branch, owner, repo)
    cmd = [
        "git",
        "clone",
        "--branch",
        branch,
        "--depth",
        "1",
        "-c",
        "advice.detachedHead=false",
        repo_url,
        repo_dir,
    ]
    result = subprocess.run(cmd, check=False, timeout=120)  # nosec
    return result.returncode, ""


def setup_release(args: argparse.Namespace, release_dir: str, token: str) -> int:
    if not os.path.isdir(release_dir):
        logging.info(
            "Creating release directory: %s",
            release_dir,
        )
        os.makedirs(release_dir)
    # pull latest version of the github repo
    return_code, _ = clone_github(
        args.github_owner,
        args.github_repository,
        args.github_branch,
        release_dir,
        token,
    )
    if return_code != 0:
        return return_code
    # generate zip based on latest version of repo
    owd = os.getcwd()
    # change dir to release directory
    os.chdir(release_dir)
    args.path = "."
    # run generate assets from release directory
    return_code, _ = generate_release_assets(args)
    os.chdir(owd)
    return return_code


def publish_github(tag: str, body: str, headers: dict, release_url: str, release_dir: str) -> int:
    payload = {"tag_name": tag, "draft": True}
    if body:
        payload["body"] = body
    response = requests.post(release_url, data=json.dumps(payload), headers=headers)
    if response.status_code != 201:
        logging.error("error creating release (%s) in repo (%s)", tag, release_url)
        logging.error(response.json())
        return 1
    upload_url = response.json().get("upload_url", "").replace("{?name,label}", "")
    if not upload_url:
        logging.error("no upload url in response - assets not uploaded")
        logging.info("draft release (%s) created in repo (%s)", tag, release_url)
        return 1
    return upload_assets_github(upload_url, headers, release_dir)


def upload_assets_github(upload_url: str, headers: dict, release_dir: str) -> int:
    return_code = 0
    # first, find the release assets
    assets = [
        filename
        for filename in os.listdir(release_dir)
        if os.path.isfile(release_dir + "/" + filename)
    ]
    # add release assets
    for filename in assets:
        headers["Content-Type"] = mimetypes.guess_type(filename)[0]
        params = [("name", filename)]
        data = open(release_dir + "/" + filename, "rb").read()
        response = requests.post(upload_url, data=data, headers=headers, params=params)
        if response.status_code != 201:
            logging.error("error uploading release asset (%s)", filename)
            logging.error(response.json())
            return_code = 1
            continue
        logging.info("sucessfull upload of release asset (%s)", filename)
    return return_code


# pylint: disable=too-many-locals
def test_analysis(
    args: argparse.Namespace, backend: typing.Optional[BackendClient] = None
) -> Tuple[int, list]:
    """Imports each policy or rule and runs their tests.

    Args:
        args: The populated Argparse namespace with parsed command-line arguments.

    Returns:
        A tuple of the return code, and a list of tuples containing invalid specs and their error.
    """
    logging.info("Testing analysis items in %s\n", args.path)

    ignored_files = args.ignore_files
    search_directories = [args.path]

    for directory in (
        HELPERS_LOCATION,
        "." + HELPERS_LOCATION,  # Try the parent directory as well
        DATA_MODEL_LOCATION,
        "." + DATA_MODEL_LOCATION,  # Try the parent directory as well
    ):
        absolute_dir_path = os.path.abspath(os.path.join(args.path, directory))
        absolute_helper_path = os.path.abspath(directory)

        if os.path.exists(absolute_dir_path):
            search_directories.append(absolute_dir_path)
        if os.path.exists(absolute_helper_path):
            search_directories.append(absolute_helper_path)

    # First classify each file, always include globals and data models location
    specs, invalid_specs = classify_analysis(
        list(load_analysis_specs(search_directories, ignore_files=ignored_files)),
        ignore_table_names=args.ignore_table_names,
        valid_table_names=args.valid_table_names,
    )

    if specs.empty():
        if invalid_specs:
            return 1, invalid_specs
        return 1, ["Nothing to test in {}".format(args.path)]

    # Apply the filters as needed
    if getattr(args, "filter_inverted", None) is None:
        args.filter_inverted = {}
    specs = specs.apply(lambda l: filter_analysis(l, args.filter, args.filter_inverted))

    if specs.empty():
        return 1, [
            f"No analysis in {args.path} matched filters {args.filter} - {args.filter_inverted}"
        ]

    # enrich simple detections with transpiled python as necessary
    if len(specs.simple_detections) > 0:
        specs.simple_detections = get_simple_detections_as_python(specs.simple_detections, backend)

    transpile_inline_filters(specs, backend)

    ignore_exception_types: List[Type[Exception]] = []

    available_destinations: List[str] = []
    if args.available_destination:
        available_destinations.extend(args.available_destination)
    else:
        ignore_exception_types.append(UnknownDestinationError)

    destinations_by_name = {
        name: FakeDestination(destination_id=str(uuid4()), destination_display_name=name)
        for name in available_destinations
    }

    # import each data model, global, policy, or rule and run its tests
    # first import the globals
    #   add them sys.modules to be used by rule and/or policies tests
    setup_global_helpers(specs.globals)

    # then, setup data model dictionary to be used in rule/policy tests
    log_type_to_data_model, invalid_data_models = setup_data_models(specs.data_models)
    invalid_specs.extend(invalid_data_models)

    all_test_results = (
        None if not bool(args.sort_test_results) else TestResultsContainer(passed={}, errored={})
    )
    # then, import rules and policies; run tests
    failed_tests, invalid_detections = setup_run_tests(
        log_type_to_data_model,
        specs.detections + specs.simple_detections,
        args.minimum_tests,
        args.skip_disabled_tests,
        destinations_by_name=destinations_by_name,
        ignore_exception_types=ignore_exception_types,
        all_test_results=all_test_results,
    )
    invalid_specs.extend(invalid_detections)

    # finally, validate pack defs
    invalid_packs = validate_packs(specs)
    invalid_specs.extend(invalid_packs)

    # cleanup tmp global dir
    cleanup_global_helpers(specs.globals)

    if all_test_results and (all_test_results.passed or all_test_results.errored):
        for outcome in ["passed", "errored"]:
            sorted_results = sorted(getattr(all_test_results, outcome).items())
            for detection_id, test_result_packages in sorted_results:
                if test_result_packages:
                    print(detection_id)
                for test_result_package in test_result_packages:
                    if len(test_result_package.output) > 0:
                        print(test_result_package.output)
                    _print_test_result(
                        detection=test_result_package.detection,
                        test_result=test_result_package.result,
                        failed_tests=test_result_package.failed_tests,
                    )
                    print("")
    print_summary(
        args.path,
        len(specs.detections + specs.simple_detections),
        failed_tests,
        invalid_specs,
    )

    #  if the classic format was invalid, just exit
    #  otherwise, run sdk too
    if invalid_specs:
        return 1, invalid_specs

    code, invalids = panthersdk_test.run(args, indirect_invocation=True)
    return int(bool(failed_tests) or bool(code)), invalid_specs + invalids


def setup_global_helpers(global_analysis: List[ClassifiedAnalysis]) -> None:
    # ensure the directory does not exist, else clear it
    cleanup_global_helpers(global_analysis)
    os.makedirs(TMP_HELPER_MODULE_LOCATION)
    # setup temp dir for globals
    if TMP_HELPER_MODULE_LOCATION not in sys.path:
        sys.path.append(TMP_HELPER_MODULE_LOCATION)
    # place globals in temp dir
    for item in global_analysis:
        dir_name = item.dir_name
        analysis_spec = item.analysis_spec
        analysis_id = analysis_spec["GlobalID"]
        source = os.path.join(dir_name, analysis_spec["Filename"])
        destination = os.path.join(TMP_HELPER_MODULE_LOCATION, f"{analysis_id}.py")
        shutil.copyfile(source, destination)
        # force reload of the module as necessary
        if analysis_id in sys.modules:
            logging.warning(
                "module name collision: global (%s) has same name as a module in python path",
                analysis_id,
            )
            importlib.reload(sys.modules[analysis_id])


def cleanup_global_helpers(global_analysis: List[ClassifiedAnalysis]) -> None:
    # clear the modules from the modules cache
    for item in global_analysis:
        analysis_id = item.analysis_spec["GlobalID"]
        # delete the helpers that were added to sys.modules for testing
        if analysis_id in sys.modules:
            del sys.modules[analysis_id]
    # ensure the directory does not exist, else clear it
    if os.path.exists(TMP_HELPER_MODULE_LOCATION):
        shutil.rmtree(TMP_HELPER_MODULE_LOCATION)


def setup_data_models(
    data_models: List[ClassifiedAnalysis],
) -> Tuple[Dict[str, DataModel], List[Any]]:
    invalid_specs = []
    # log_type_to_data_model is a dict used to map LogType to a unique
    # data model, ensuring there is at most one DataModel per LogType
    log_type_to_data_model: Dict[str, DataModel] = dict()
    for item in data_models:
        analysis_spec_filename = item.file_name
        dir_name = item.dir_name
        analysis_spec = item.analysis_spec
        analysis_id = analysis_spec["DataModelID"]
        if analysis_spec["Enabled"]:
            body = None
            if "Filename" in analysis_spec:
                _, load_err = load_module(os.path.join(dir_name, analysis_spec["Filename"]))
                # If the module could not be loaded, continue to the next
                if load_err:
                    invalid_specs.append((analysis_spec_filename, load_err))
                    continue
                data_model_module_path = os.path.join(dir_name, analysis_spec["Filename"])
                with open(data_model_module_path, "r") as python_module_file:
                    body = python_module_file.read()

            # setup the mapping lookups
            params = {
                "id": analysis_id,
                "mappings": [
                    pat_utils.convert_keys_to_lowercase(mapping)
                    for mapping in analysis_spec["Mappings"]
                ],
                "versionId": "",
            }

            if body is not None:
                params["body"] = body

            data_model = DataModel(params)
            # check if the LogType already has an enabled data model
            for log_type in analysis_spec["LogTypes"]:
                if log_type in log_type_to_data_model:
                    print("\t[ERROR] Conflicting Enabled LogTypes\n")
                    invalid_specs.append(
                        (
                            analysis_spec_filename,
                            "Conflicting Enabled LogType [{}] in Data Model [{}]".format(
                                log_type, analysis_id
                            ),
                        )
                    )
                    continue
                log_type_to_data_model[log_type] = data_model
    return log_type_to_data_model, invalid_specs


def setup_run_tests(  # pylint: disable=too-many-locals,too-many-arguments
    log_type_to_data_model: Dict[str, DataModel],
    analysis: List[ClassifiedAnalysis],
    minimum_tests: int,
    skip_disabled_tests: bool,
    destinations_by_name: Dict[str, FakeDestination],
    ignore_exception_types: List[Type[Exception]],
    all_test_results: typing.Optional[TestResultsContainer] = None,
) -> Tuple[DefaultDict[str, List[Any]], List[Any]]:
    invalid_specs = []
    failed_tests: DefaultDict[str, list] = defaultdict(list)
    for item in analysis:
        analysis_spec_filename = item.file_name
        dir_name = item.dir_name
        analysis_spec = item.analysis_spec
        if skip_disabled_tests and not analysis_spec.get("Enabled", False):
            continue
        analysis_type = analysis_spec["AnalysisType"]

        detection_args = dict(
            id=analysis_spec.get("PolicyID") or analysis_spec["RuleID"],
            analysisType=analysis_type.upper(),
            versionId="0000-0000-0000",
            filters=analysis_spec.get(BACKEND_FILTERS_ANALYSIS_SPEC_KEY) or None,
        )

        if is_simple_detection(analysis_spec):
            # skip tests when the body is empty
            if not analysis_spec.get("body"):
                continue
            detection_args["body"] = analysis_spec.get("body")
        else:
            detection_args["path"] = os.path.join(dir_name, analysis_spec["Filename"])

        detection = (
            Policy(detection_args)
            if analysis_type == AnalysisTypes.POLICY
            else Rule(detection_args)
        )

        if not all_test_results:
            print(detection.detection_id)

        # if there is a setup exception, no need to run tests
        if detection.setup_exception:
            invalid_specs.append((analysis_spec_filename, detection.setup_exception))
            print("\n")
            continue

        failed_tests = run_tests(
            analysis_spec,
            log_type_to_data_model,
            detection,
            failed_tests,
            minimum_tests,
            destinations_by_name,
            ignore_exception_types,
            all_test_results,
        )

        if not all_test_results:
            print("")
    return failed_tests, invalid_specs


def print_summary(
    test_path: str,
    num_tests: int,
    failed_tests: Dict[str, list],
    invalid_specs: List[Any],
) -> None:
    """Print a summary of passed, failed, and invalid specs"""
    print("--------------------------")
    print("Panther CLI Test Summary")
    print("\tPath: {}".format(test_path))
    print("\tPassed: {}".format(num_tests - (len(failed_tests) + len(invalid_specs))))
    print("\tFailed: {}".format(len(failed_tests)))
    print("\tInvalid: {}\n".format(len(invalid_specs)))

    err_message = "\t{}\n\t\t{}\n"

    if failed_tests:
        print("--------------------------")
        print("Failed Tests Summary")
        for analysis_id in failed_tests:
            print(err_message.format(analysis_id, failed_tests[analysis_id]))

    if invalid_specs:
        print("--------------------------")
        print("Invalid Tests Summary")
        for spec_filename, spec_error in invalid_specs:
            print(err_message.format(spec_filename, spec_error))


# pylint: disable=too-many-locals,too-many-statements
def classify_analysis(
    specs: List[Tuple[str, str, Any, Any]],
    ignore_table_names: bool,
    valid_table_names: List[str],
) -> Tuple[ClassifiedAnalysisContainer, List[Any]]:
    # First setup return dict containing different
    # types of detections, meta types that can be zipped
    # or uploaded
    all_specs = ClassifiedAnalysisContainer()

    invalid_specs = []
    # each analysis type must have a unique id, track used ids and
    # add any duplicates to the invalid_specs
    analysis_ids: List[Any] = []

    # Create a json validator and check the schema only once rather than during every loop
    json_validator = Draft202012Validator(ANALYSIS_CONFIG_SCHEMA)

    # pylint: disable=too-many-nested-blocks
    for analysis_spec_filename, dir_name, analysis_spec, error in specs:
        keys: List[Any] = list()
        tmp_logtypes: Any = None
        tmp_logtypes_key: Any = None
        try:
            # check for parsing errors from json.loads (ValueError) / yaml.safe_load (YAMLError)
            if error:
                raise error
            # validate the schema has a valid analysis type
            TYPE_SCHEMA.validate(analysis_spec)
            analysis_type = analysis_spec["AnalysisType"]
            # validate the particular analysis type schema
            analysis_schema = SCHEMAS[analysis_type]
            keys = list(analysis_schema.schema.keys())
            # Special case for ScheduledQueries to only validate the types
            if "ScheduledQueries" in analysis_spec:
                for each_key in analysis_schema.schema.keys():
                    if str(each_key) == "Or('LogTypes', 'ScheduledQueries')":
                        tmp_logtypes_key = each_key
                        break
                if not tmp_logtypes:
                    tmp_logtypes = analysis_schema.schema[tmp_logtypes_key]
                analysis_schema.schema[tmp_logtypes_key] = [str]
            analysis_schema.validate(analysis_spec)
            # lookup the analysis type id and validate there aren't any conflicts
            analysis_id = lookup_analysis_id(analysis_spec, analysis_type)
            if analysis_id in analysis_ids:
                raise AnalysisIDConflictException(analysis_id)
            # check for duplicates where panther expects a unique set
            invalid_fields = contains_invalid_field_set(analysis_spec)
            if invalid_fields:
                raise AnalysisContainsDuplicatesException(analysis_id, invalid_fields)
            if analysis_type == AnalysisTypes.SCHEDULED_QUERY and not ignore_table_names:
                invalid_table_names = contains_invalid_table_names(
                    analysis_spec, analysis_id, valid_table_names
                )
                if invalid_table_names:
                    raise AnalysisContainsInvalidTableNamesException(
                        analysis_id, invalid_table_names
                    )
            analysis_ids.append(analysis_id)

            classified_analysis = ClassifiedAnalysis(
                analysis_spec_filename, dir_name, analysis_spec
            )

            json_validator.validate(analysis_spec)

            all_specs.add_classified_analysis(analysis_type, classified_analysis)

        except SchemaWrongKeyError as err:
            invalid_specs.append((analysis_spec_filename, handle_wrong_key_error(err, keys)))
        except (
            SchemaMissingKeyError,
            SchemaForbiddenKeyError,
            SchemaUnexpectedTypeError,
        ) as err:
            invalid_specs.append((analysis_spec_filename, err))
            continue
        except SchemaError as err:
            # Intercept the error, otherwise the error message becomes confusing and unreadable
            error = err
            err_str = str(err)
            first_half = err_str.split(":")[0]
            second_half = err_str.split(")")[-1]
            if "LogTypes" in str(err):
                error = SchemaError(f"{first_half}: LOG_TYPE_REGEX{second_half}")
            elif "ResourceTypes" in str(err):
                error = SchemaError(f"{first_half}: RESOURCE_TYPE_REGEX{second_half}")
            invalid_specs.append((analysis_spec_filename, error))
        except jsonschema.exceptions.ValidationError as err:
            error_message = f"{getattr(err, 'json_path', 'error')}: {err.message}"
            invalid_specs.append(
                (
                    analysis_spec_filename,
                    jsonschema.exceptions.ValidationError(error_message),
                )
            )
        except Exception as err:  # pylint: disable=broad-except
            # Catch arbitrary exceptions thrown by bad specification files
            invalid_specs.append((analysis_spec_filename, err))
            continue
        finally:
            # Restore original values
            if tmp_logtypes and tmp_logtypes_key:
                analysis_schema.schema[tmp_logtypes_key] = tmp_logtypes

    return all_specs, invalid_specs


def enrich_test_data(backend: BackendClient, args: argparse.Namespace) -> Tuple[int, str]:
    """Imports each policy or rule and enriches their test data, if any. The
        modifications are saved in the Analysis YAML files, but not committed
        to git. Users of panther_analysis_tool are expected to commit the changes
        after review.

    Args:
        backend: Backend API client.
        args: The populated Argparse namespace with parsed command-line arguments.

    Returns:
        A tuple of the return code, and a list of the rules whose test content was enriched.
    """

    if not backend.supports_enrich_test_data():
        msg = "enrich-test-data is only supported through token authentication"
        logging.error(msg)
        return 1, msg

    logging.info("Enriching test data for analysis items in %s\n", args.path)

    ignored_files = args.ignore_files
    search_directories = [args.path]

    # First classify each file, always include globals and data models location
    specs, invalid_specs = classify_analysis(
        list(load_analysis_specs(search_directories, ignore_files=ignored_files)),
        ignore_table_names=args.ignore_table_names,
        valid_table_names=args.valid_table_names,
    )

    # If no specs were found, nothing to do
    if specs.empty():
        if invalid_specs:
            return 1, invalid_specs
        return 1, ["No analysis content to enrich tests data for in {}".format(args.path)]

    # Apply the filters as needed
    if getattr(args, "filter_inverted", None) is None:
        args.filter_inverted = {}
    specs = specs.apply(lambda l: filter_analysis(
        l, args.filter, args.filter_inverted))

    # If no specs after filtering, nothing to do
    if specs.empty():
        return 1, [
            f"No analysis content in {args.path} matched filters {args.filter} - {args.filter_inverted}"
        ]

    # Enrich the test data for each analysis item
    enricher = TestDataEnricher(backend)
    enricher.enrich_test_data(specs)

    return (0, "success")


class TestDataEnricher:
    """Enriches test data for analysis items."""

    def __init__(self, backend: BackendClient):
        """Initializes the TestDataEnricher.

        Args:
            backend: Backend API client.
        """
        self.backend = backend

    def enrich_test_data(self, analysis_items: ClassifiedAnalysisContainer):
        """Enriches test data for analysis items.

        Args:
            analysis_items: A list of analysis items to enrich test data for.
        """
        # Enrich any detections
        all_detections = analysis_items.detections + analysis_items.simple_detections
        logging.info("Enriching test data for %s detections",
                     len(all_detections))
        for analysis_item in all_detections:
            analysis_rule_id = analysis_item.analysis_spec["RuleID"]
            logging.info("processing {}".format(analysis_rule_id))

            if analysis_item.analysis_spec["AnalysisType"] in [AnalysisTypes.RULE, AnalysisTypes.POLICY, AnalysisTypes.SCHEDULED_RULE]:
                tests = analysis_item.analysis_spec.get("Tests", {})

                if tests == {}:
                    logging.info("Skipping %s, no test data found",
                                 analysis_rule_id)
                    continue

                for test in tests:
                    logging.info("Enriching test case '%s' for %s",
                                 test["Name"], analysis_rule_id)
                    params = GenerateEnrichedEventParams(test)
                    resp = self.backend.generate_enriched_event_input(params)

                    if resp.status_code >= 400:
                        logging.warn(
                            "Failed to enrich test data for %s: %s",
                            analysis_item.analysis_spec["Name"],
                            resp.data,
                        )
                        continue

                    enriched_test_data = resp.data.enriched_event
                    logging.info(enriched_test_data)


def lookup_analysis_id(analysis_spec: Any, analysis_type: str) -> str:
    analysis_id = "UNKNOWN_ID"
    if analysis_type == AnalysisTypes.DATA_MODEL:
        analysis_id = analysis_spec["DataModelID"]
    elif analysis_type == AnalysisTypes.GLOBAL:
        analysis_id = analysis_spec["GlobalID"]
    elif analysis_type == AnalysisTypes.LOOKUP_TABLE:
        analysis_id = analysis_spec["LookupName"]
    elif analysis_type == AnalysisTypes.PACK:
        analysis_id = analysis_spec["PackID"]
    elif analysis_type == AnalysisTypes.POLICY:
        analysis_id = analysis_spec["PolicyID"]
    elif analysis_type == AnalysisTypes.SCHEDULED_QUERY:
        analysis_id = analysis_spec["QueryName"]
    elif analysis_type in [AnalysisTypes.RULE, AnalysisTypes.SCHEDULED_RULE]:
        analysis_id = analysis_spec["RuleID"]
    return analysis_id


def handle_wrong_key_error(err: SchemaWrongKeyError, keys: list) -> Exception:
    regex = r"Wrong key(?:s)? (.+?) in (.*)$"
    matches = re.match(regex, str(err))
    msg = "{} not in list of valid keys: {}"
    try:
        if matches:
            raise SchemaWrongKeyError(msg.format(matches.group(1), keys)) from err
        raise SchemaWrongKeyError(msg.format("UNKNOWN_KEY", keys)) from err
    except SchemaWrongKeyError as exc:
        return exc


def run_tests(  # pylint: disable=too-many-arguments
    analysis: Dict[str, Any],
    analysis_data_models: Dict[str, DataModel],
    detection: Detection,
    failed_tests: DefaultDict[str, list],
    minimum_tests: int,
    destinations_by_name: Dict[str, FakeDestination],
    ignore_exception_types: List[Type[Exception]],
    all_test_results: typing.Optional[TestResultsContainer],
) -> DefaultDict[str, list]:
    if len(analysis.get("Tests", [])) < minimum_tests:
        failed_tests[detection.detection_id].append(
            "Insufficient test coverage: {} tests required but only {} found".format(
                minimum_tests, len(analysis.get("Tests", []))
            )
        )

    # First check if any tests exist, so we can print a helpful message if not
    if "Tests" not in analysis:
        print("\tNo tests configured for {}".format(detection.detection_id))
        return failed_tests

    failed_tests = _run_tests(
        analysis_data_models,
        detection,
        analysis["Tests"],
        failed_tests,
        destinations_by_name,
        ignore_exception_types,
        all_test_results,
    )

    if minimum_tests > 1 and not (
        [x for x in analysis["Tests"] if x["ExpectedResult"]]
        and [x for x in analysis["Tests"] if not x["ExpectedResult"]]
    ):
        failed_tests[detection.detection_id].append(
            "Insufficient test coverage: expected at least one positive and one negative test"
        )

    return failed_tests


def _run_tests(  # pylint: disable=too-many-arguments
    analysis_data_models: Dict[str, DataModel],
    detection: Detection,
    tests: List[Dict[str, Any]],
    failed_tests: DefaultDict[str, list],
    destinations_by_name: Dict[str, FakeDestination],
    ignore_exception_types: List[Type[Exception]],
    all_test_results: typing.Optional[TestResultsContainer],
) -> DefaultDict[str, list]:
    status_passed = "passed"
    status_errored = "errored"
    for unit_test in tests:
        test_output = ""
        try:
            entry = unit_test.get("Resource") or unit_test["Log"]
            log_type = entry.get("p_log_type", "")
            mocks = unit_test.get("Mocks")
            mock_methods: Dict[str, Any] = {}
            if mocks:
                mock_methods = {
                    each_mock["objectName"]: MagicMock(return_value=each_mock["returnValue"])
                    for each_mock in mocks
                    if "objectName" in each_mock and "returnValue" in each_mock
                }
            test_case: Mapping = entry
            if detection.detection_type.upper() != TYPE_POLICY.upper():
                test_case = PantherEvent(entry, analysis_data_models.get(log_type))
            test_output_buf = io.StringIO()
            with contextlib.redirect_stdout(test_output_buf), contextlib.redirect_stderr(
                test_output_buf
            ):
                if mock_methods:
                    with patch.multiple(detection.module, **mock_methods):
                        result = detection.run(
                            test_case, {}, destinations_by_name, batch_mode=False
                        )
                else:
                    result = detection.run(test_case, {}, destinations_by_name, batch_mode=False)
            test_output = test_output_buf.getvalue()
        except (AttributeError, KeyError) as err:
            logging.warning("AttributeError: {%s}", err)
            logging.debug(str(err), exc_info=err)
            failed_tests[detection.detection_id].append(unit_test["Name"])
            continue
        except Exception as err:  # pylint: disable=broad-except
            # Catch arbitrary exceptions raised by user code
            logging.warning("Unexpected exception: {%s}", err)
            logging.debug(str(err), exc_info=err)
            failed_tests[detection.detection_id].append(unit_test["Name"])
            continue
        finally:
            if len(test_output) > 0 and not all_test_results:
                # not buffering results for later sorting; print any output from tests here:
                print(test_output)

        # print results
        spec = TestSpecification(
            id=unit_test["Name"],
            name=unit_test["Name"],
            data=unit_test.get("Resource") or unit_test["Log"],
            mocks=unit_test.get("Mocks", {}),
            expectations=TestExpectations(detection=unit_test["ExpectedResult"]),
        )

        test_result = TestCaseEvaluator(spec, result).interpret(
            ignore_exception_types=ignore_exception_types
        )

        if all_test_results:
            test_result_str = status_passed if test_result.passed else status_errored
            stored_test_results = getattr(all_test_results, test_result_str)
            if test_result.detectionId not in stored_test_results:
                stored_test_results[test_result.detectionId] = []
            stored_test_results[test_result.detectionId].append(
                TestResultContainer(
                    detection=detection,
                    result=test_result,
                    failed_tests=failed_tests,
                    output=test_output,
                )
            )
        else:
            _print_test_result(detection, test_result, failed_tests)

    return failed_tests


def _print_test_result(
    detection: Detection, test_result: TestResult, failed_tests: DefaultDict[str, list]
) -> None:
    status_pass = "PASS"  # nosec
    status_fail = "FAIL"
    if test_result.passed:
        outcome = status_pass
    else:
        outcome = status_fail
    # print overall status for this test
    print("\t[{}] {}".format(outcome, test_result.name))

    # print function output and status as necessary
    functions = asdict(test_result.functions)
    for function_name, function_result in functions.items():
        printable_name = function_name.replace("Function", "")
        if printable_name == "detection":
            # extract this detections matcher function name
            printable_name = detection.matcher_function_name
        if function_result:
            if function_result.get("error"):
                # add this as output to the failed test spec as well
                failed_tests[detection.detection_id].append(f"{test_result.name}:{printable_name}")
                print(
                    "\t\t[{}] [{}] {}".format(
                        status_fail,
                        printable_name,
                        function_result.get("error", {}).get("message"),
                    )
                )
            # if it didn't error, we simply need to check if the output was as expected
            elif not function_result.get("matched", True):
                failed_tests[detection.detection_id].append(f"{test_result.name}:{printable_name}")
                print(
                    "\t\t[{}] [{}] {}".format(
                        status_fail, printable_name, function_result.get("output")
                    )
                )
            else:
                print(
                    "\t\t[{}] [{}] {}".format(
                        status_pass, printable_name, function_result.get("output")
                    )
                )


def setup_parser() -> argparse.ArgumentParser:
    # pylint: disable=too-many-statements,too-many-locals
    # setup dictionary of named args for some common arguments across commands
    batch_uploads_name = "--batch"
    batch_uploads_arg: Dict[str, Any] = {
        "action": "store_true",
        "default": False,
        "required": False,
        "help": "When set your upload will be broken down into multiple zip files",
    }
    filter_name = "--filter"
    filter_arg: Dict[str, Any] = {
        "required": False,
        "metavar": "KEY=VALUE",
        "nargs": "+",
    }
    kms_key_name = "--kms-key"
    kms_key_arg: Dict[str, Any] = {
        "type": str,
        "help": "The key id to use to sign the release asset.",
        "required": False,
    }
    min_test_name = "--minimum-tests"
    min_test_arg: Dict[str, Any] = {
        "default": 0,
        "type": int,
        "help": "The minimum number of tests in order for a detection to be considered passing. "
        + "If a number greater than 1 is specified, at least one True and one False test is "
        + "required.",
        "required": False,
    }
    out_name = "--out"
    out_arg: Dict[str, Any] = {
        "default": ".",
        "type": str,
        "help": "The path to store output files.",
        "required": False,
    }
    path_name = "--path"
    path_arg: Dict[str, Any] = {
        "default": ".",
        "type": str,
        "help": "The relative path to Panther policies and rules.",
        "required": False,
    }
    skip_test_name = "--skip-tests"
    skip_test_arg: Dict[str, Any] = {
        "action": "store_true",
        "default": False,
        "dest": "skip_tests",
        "required": False,
    }
    skip_disabled_test_name = "--skip-disabled-tests"
    skip_disabled_test_arg: Dict[str, Any] = {
        "action": "store_true",
        "default": False,
        "dest": "skip_disabled_tests",
        "required": False,
    }
    ignore_extra_keys_name = "--ignore-extra-keys"
    ignore_extra_keys_arg: Dict[str, Any] = {
        "required": False,
        "default": False,
        "type": strtobool,
        "help": "Meant for advanced users; allows skipping of extra keys from schema validation.",
    }
    ignore_files_name = "--ignore-files"
    ignore_files_arg: Dict[str, Any] = {
        "required": False,
        "dest": "ignore_files",
        "nargs": "+",
        "help": "Relative path to files in this project to be ignored by panther-analysis tool, "
        + "space separated. Example ./foo.yaml ./bar/baz.yaml",
        "type": str,
        "default": [],
    }
    available_destination_name = "--available-destination"
    available_destination_arg: Dict[str, Any] = {
        "required": False,
        "default": None,
        "type": str,
        "action": "append",
        "help": "A destination name that may be returned by the destinations function. "
        "Repeat the argument to define more than one name.",
    }
    sort_test_results_name = "--sort-test-results"
    sort_test_results_arg: Dict[str, Any] = {
        "action": "store_true",
        "required": False,
        "default": False,
        "dest": "sort_test_results",
        "help": "Sort test results by whether the test passed or failed (passing tests first), "
        "then by rule ID",
    }
    ignore_table_names_name = "--ignore-table-names"
    ignore_table_names_arg: Dict[str, Any] = {
        "action": "store_true",
        "default": False,
        "dest": "ignore_table_names",
        "required": False,
        "help": "Allows skipping of table name validation from schema validation. Useful when querying "
        "non-Panther or non-Snowflake tables",
    }
    valid_table_names_name = "--valid-table-names"
    valid_table_names_arg: Dict[str, Any] = {
        "required": False,
        "dest": "valid_table_names",
        "nargs": "+",
        "help": "Fully qualified table names that should be considered valid during schema validation "
        + "(in addition to standard Panther/Snowflake tables), space separated. "
        + "Accepts '*' as wildcard character matching 0 or more characters. "
        + "Example foo.bar.baz bar.baz.* foo.*bar.baz baz.* *.foo.*",
        "type": str,
        "default": [],
    }

    # -- root parser

    parser = argparse.ArgumentParser(
        description="Panther Analysis Tool: A command line tool for "
        + "managing Panther policies and rules.",
        prog="panther_analysis_tool",
    )
    parser.add_argument("--version", action="version", version=VERSION_STRING)
    parser.add_argument("--debug", action="store_true", dest="debug")
    subparsers = parser.add_subparsers()

    # -- release command

    release_parser = subparsers.add_parser(
        "release",
        help="Create release assets for repository containing panther detections. "
        + "Generates a file called panther-analysis-all.zip and optionally generates "
        + "panther-analysis-all.sig",
    )

    standard_args.for_public_api(release_parser, required=False)
    standard_args.using_aws_profile(release_parser)

    release_parser.add_argument(filter_name, **filter_arg)
    release_parser.add_argument(ignore_files_name, **ignore_files_arg)
    release_parser.add_argument(kms_key_name, **kms_key_arg)
    release_parser.add_argument(min_test_name, **min_test_arg)
    release_parser.add_argument(out_name, **out_arg)
    release_parser.add_argument(path_name, **path_arg)
    release_parser.add_argument(skip_test_name, **skip_test_arg)
    release_parser.add_argument(skip_disabled_test_name, **skip_disabled_test_arg)
    release_parser.add_argument(available_destination_name, **available_destination_arg)
    release_parser.add_argument(sort_test_results_name, **sort_test_results_arg)
    release_parser.add_argument(ignore_table_names_name, **ignore_table_names_arg)
    release_parser.add_argument(valid_table_names_name, **valid_table_names_arg)
    release_parser.set_defaults(func=generate_release_assets)

    # -- test command

    test_parser = subparsers.add_parser(
        "test", help="Validate analysis specifications and run policy and rule tests."
    )
    standard_args.for_public_api(test_parser, required=False)
    test_parser.add_argument(filter_name, **filter_arg)
    test_parser.add_argument(min_test_name, **min_test_arg)
    test_parser.add_argument(path_name, **path_arg)
    test_parser.add_argument(ignore_extra_keys_name, **ignore_extra_keys_arg)
    test_parser.add_argument(ignore_files_name, **ignore_files_arg)
    test_parser.add_argument(skip_disabled_test_name, **skip_disabled_test_arg)
    test_parser.add_argument(available_destination_name, **available_destination_arg)
    test_parser.add_argument(sort_test_results_name, **sort_test_results_arg)
    test_parser.add_argument(ignore_table_names_name, **ignore_table_names_arg)
    test_parser.add_argument(valid_table_names_name, **valid_table_names_arg)
    test_parser.set_defaults(func=pat_utils.func_with_optional_backend(test_analysis))

    # -- publish command

    publish_parser = subparsers.add_parser(
        "publish",
        help="Publishes a new release, generates the release assets, and uploads them. "
        + "Generates a file called panther-analysis-all.zip and optionally generates "
        + "panther-analysis-all.sig",
    )
    publish_parser.add_argument(
        "--body",
        help="The text body for the release",
        type=str,
        default="",
    )
    publish_parser.add_argument(
        "--github-branch",
        help="The branch to base the release on",
        type=str,
        default="main",
    )
    publish_parser.add_argument(
        "--github-owner",
        help="The github owner of the repository",
        type=str,
        default="panther-labs",
    )
    publish_parser.add_argument(
        "--github-repository",
        help="The github repository name",
        type=str,
        default="panther-analysis",
    )
    publish_parser.add_argument(
        "--github-tag",
        help="The tag name for this release",
        type=str,
        required=True,
    )

    standard_args.for_public_api(publish_parser, required=False)
    standard_args.using_aws_profile(publish_parser)

    publish_parser.add_argument(filter_name, **filter_arg)
    publish_parser.add_argument(kms_key_name, **kms_key_arg)
    publish_parser.add_argument(min_test_name, **min_test_arg)
    publish_parser.add_argument(out_name, **out_arg)
    publish_parser.add_argument(skip_test_name, **skip_test_arg)
    publish_parser.add_argument(skip_disabled_test_name, **skip_disabled_test_arg)
    publish_parser.add_argument(available_destination_name, **available_destination_arg)
    publish_parser.add_argument(ignore_files_name, **ignore_files_arg)
    publish_parser.set_defaults(func=publish_release)

    # -- upload command

    upload_parser = subparsers.add_parser(
        "upload", help="Upload specified policies and rules to a Panther deployment."
    )
    upload_parser.add_argument(
        "--max-retries",
        help="Retry to upload on a failure for a maximum number of times",
        default=10,
        type=int,
        required=False,
    )

    no_async_uploads_name = "--no-async"
    no_async_uploads_arg: Dict[str, Any] = {
        "action": "store_true",
        "default": False,
        "required": False,
        "help": "When set your upload will be synchronous",
    }

    standard_args.for_public_api(upload_parser, required=False)
    standard_args.using_aws_profile(upload_parser)

    upload_parser.add_argument(filter_name, **filter_arg)
    upload_parser.add_argument(min_test_name, **min_test_arg)
    upload_parser.add_argument(out_name, **out_arg)
    upload_parser.add_argument(path_name, **path_arg)
    upload_parser.add_argument(skip_test_name, **skip_test_arg)
    upload_parser.add_argument(skip_disabled_test_name, **skip_disabled_test_arg)
    upload_parser.add_argument(ignore_extra_keys_name, **ignore_extra_keys_arg)
    upload_parser.add_argument(ignore_files_name, **ignore_files_arg)
    upload_parser.add_argument(available_destination_name, **available_destination_arg)
    upload_parser.add_argument(sort_test_results_name, **sort_test_results_arg)
    upload_parser.add_argument(batch_uploads_name, **batch_uploads_arg)
    upload_parser.add_argument(no_async_uploads_name, **no_async_uploads_arg)
    upload_parser.add_argument(ignore_table_names_name, **ignore_table_names_arg)
    upload_parser.add_argument(valid_table_names_name, **valid_table_names_arg)
    upload_parser.set_defaults(func=pat_utils.func_with_backend(upload_analysis))

    # -- delete command

    delete_parser = subparsers.add_parser(
        "delete",
        help="Delete policies, rules, or saved queries from a Panther deployment",
    )
    delete_parser.add_argument(
        "--no-confirm",
        help="Skip manual confirmation of deletion",
        action="store_true",
        dest="confirm_bypass",
    )
    delete_parser.add_argument(
        "--athena-datalake",
        help="Instance DataLake is backed by Athena",
        action="store_true",
        dest="athena_datalake",
    )

    standard_args.for_public_api(delete_parser, required=False)
    standard_args.using_aws_profile(delete_parser)

    delete_parser.add_argument(
        "--analysis-id",
        help="Space separated list of Detection IDs",
        required=False,
        dest="analysis_id",
        type=str,
        default=[],
        nargs="+",
    )

    delete_parser.add_argument(
        "--query-id",
        help="Space separated list of Saved Queries",
        required=False,
        dest="query_id",
        nargs="+",
        type=str,
        default=[],
    )

    delete_parser.set_defaults(func=pat_utils.func_with_backend(bulk_delete.run))

    # -- update custom schemas command

    update_custom_schemas_parser = subparsers.add_parser(
        "update-custom-schemas",
        help="Update or create custom schemas on a Panther deployment.",
    )

    standard_args.for_public_api(update_custom_schemas_parser, required=False)
    standard_args.using_aws_profile(update_custom_schemas_parser)

    custom_schemas_path_arg = path_arg.copy()
    custom_schemas_path_arg["help"] = "The relative or absolute path to Panther custom schemas."
    update_custom_schemas_parser.add_argument(path_name, **custom_schemas_path_arg)
    update_custom_schemas_parser.set_defaults(
        func=pat_utils.func_with_backend(update_custom_schemas)
    )

    # -- test lookup command

    test_lookup_table_parser = subparsers.add_parser(
        "test-lookup-table", help="Validate a Lookup Table spec file."
    )

    standard_args.using_aws_profile(test_lookup_table_parser)

    test_lookup_table_parser.add_argument(
        "--path",
        type=str,
        help="The relative path to a lookup table input file.",
        default=".",
        required=True,
    )

    test_lookup_table_parser.set_defaults(func=test_lookup_table)

    # -- validate command
    validate_parser = subparsers.add_parser(
        "validate", help="Validate your bulk uploads against your panther instance"
    )
    standard_args.for_public_api(validate_parser, required=False)
    validate_parser.add_argument(filter_name, **filter_arg)
    validate_parser.add_argument(ignore_files_name, **ignore_files_arg)
    validate_parser.add_argument(path_name, **path_arg)
    validate_parser.set_defaults(func=pat_utils.func_with_backend(validate.run))

    # -- zip command

    zip_parser = subparsers.add_parser(
        "zip",
        help="Create an archive of local policies and rules for uploading to Panther.",
    )
    standard_args.for_public_api(zip_parser, required=False)
    zip_parser.add_argument(filter_name, **filter_arg)
    zip_parser.add_argument(ignore_files_name, **ignore_files_arg)
    zip_parser.add_argument(min_test_name, **min_test_arg)
    zip_parser.add_argument(out_name, **out_arg)
    zip_parser.add_argument(path_name, **path_arg)
    zip_parser.add_argument(skip_test_name, **skip_test_arg)
    zip_parser.add_argument(skip_disabled_test_name, **skip_disabled_test_arg)
    zip_parser.add_argument(available_destination_name, **available_destination_arg)
    zip_parser.add_argument(sort_test_results_name, **sort_test_results_arg)
    zip_parser.add_argument(ignore_table_names_name, **ignore_table_names_arg)
    zip_parser.add_argument(valid_table_names_name, **valid_table_names_arg)
    zip_parser.set_defaults(func=pat_utils.func_with_optional_backend(zip_analysis))

    # -- check-connection command

    check_conn_parser = subparsers.add_parser(
        "check-connection", help="Check your Panther API connection"
    )

    standard_args.for_public_api(check_conn_parser, required=False)

    check_conn_parser.set_defaults(func=pat_utils.func_with_backend(check_connection.run))

    # -- sdk command

    panthersdk_parser = subparsers.add_parser(
        "sdk",
        help="Perform operations using the Panther SDK exclusively " "(pass sdk --help for more)",
    )
    standard_args.for_public_api(panthersdk_parser, required=False)
    standard_args.using_aws_profile(panthersdk_parser)
    panthersdk_subparsers = panthersdk_parser.add_subparsers()

    panthersdk_upload_parser = panthersdk_subparsers.add_parser(
        "upload", help="Upload policies and rules generated from your Panther content"
    )
    panthersdk_upload_parser.set_defaults(func=pat_utils.func_with_backend(panthersdk_upload.run))

    panthersdk_test_parser = panthersdk_subparsers.add_parser(
        "test", help="Validate analysis specifications and run policy and rule tests."
    )
    panthersdk_test_parser.add_argument(min_test_name, **min_test_arg)
    panthersdk_test_parser.add_argument(skip_disabled_test_name, **skip_disabled_test_arg)
    panthersdk_test_parser.set_defaults(func=panthersdk_test.run)

<<<<<<< HEAD
    # -- enrich-test-data command

    enrich_test_data_parser = subparsers.add_parser(
        "enrich-test-data",
        help="Enrich test data with additional enrichments from the Panther API.",
    )
    standard_args.for_public_api(enrich_test_data_parser, required=False)

    enrich_test_data_parser.add_argument(filter_name, **filter_arg)
    enrich_test_data_parser.add_argument(path_name, **path_arg)
    enrich_test_data_parser.add_argument(ignore_files_name, **ignore_files_arg)
    enrich_test_data_parser.add_argument(
        ignore_table_names_name, **ignore_table_names_arg)
    enrich_test_data_parser.add_argument(
        valid_table_names_name, **valid_table_names_arg)
    enrich_test_data_parser.set_defaults(
        func=pat_utils.func_with_backend(enrich_test_data))
=======
    # -- benchmark command
    benchmark_parser = subparsers.add_parser(
        "benchmark",
        help=f"Performance test one rule against one of its log types. The rule must be the only item"
        f" in the working directory or specified by {path_name}, {ignore_files_name}, and"
        f" {filter_name}. This feature is an extension of Data Replay and is subject to the same"
        f" limitations.",
    )
    standard_args.for_public_api(benchmark_parser, required=False)
    benchmark_parser.add_argument(filter_name, **filter_arg)
    benchmark_parser.add_argument(ignore_files_name, **ignore_files_arg)
    benchmark_parser.add_argument(path_name, **path_arg)
    benchmark_parser.add_argument(out_name, **out_arg)
    benchmark_parser.add_argument(
        "--iterations",
        required=False,
        default=50,
        type=int,
        help="The number of iterations of the performance test to perform. Each iteration runs against the selected"
        " hour of data. Fewer iterations will be run if the time limit is reached. Min: 1",
    )
    benchmark_parser.add_argument(
        "--hour",
        required=False,
        type=dateutil.parser.parse,
        help="The hour of historical data to perform the benchmark against, in any parseable format, e.g."
        " '2023-07-31T09:00:00.000-7:00'. Minutes, Seconds, etc will be truncated if specified. If hour is "
        "unspecified, the performance test will run against the hour in the last two weeks with the largest log"
        " volume.",
    )
    benchmark_parser.add_argument(
        "--log-type",
        required=False,
        type=str,
        help="Required if the rule supports multiple log types, optional otherwise. Must be one of the rule's log"
        " types.",
    )
    benchmark_parser.set_defaults(func=pat_utils.func_with_backend(benchmark.run))
>>>>>>> 4d7c12f2

    return parser


def setup_dynaconf() -> Dict[str, Any]:
    config_file_settings_raw = Dynaconf(
        settings_file=CONFIG_FILE,
        envvar_prefix="PANTHER",
        validators=[
            Validator("AWS_PROFILE", is_type_of=str),
            Validator("MINIMUM_TESTS", is_type_of=int),
            Validator("OUT", is_type_of=str),
            Validator("PATH", is_type_of=str),
            Validator("SKIP_TEST", is_type_of=bool),
            Validator("SKIP_DISABLED_TESTS", is_type_of=bool),
            Validator("IGNORE_FILES", is_type_of=(str, list)),
            Validator("AVAILABLE_DESTINATION", is_type_of=(str, list)),
            Validator("KMS_KEY", is_type_of=str),
            Validator("BODY", is_type_of=str),
            Validator("GITHUB_BRANCH", is_type_of=str),
            Validator("GITHUB_OWNER", is_type_of=str),
            Validator("GITHUB_REPOSITORY", is_type_of=str),
            Validator("GITHUB_TAG", is_type_of=str),
            Validator("FILTER", is_type_of=dict),
            Validator("API_TOKEN", is_type_of=str),
            Validator("API_HOST", is_type_of=str),
        ],
    )
    # Dynaconf stores its keys in ALL CAPS
    return {k.lower(): v for k, v in config_file_settings_raw.as_dict().items()}


def dynaconf_argparse_merge(
    argparse_dict: Dict[str, Any], config_file_settings: Dict[str, Any]
) -> None:
    # Set up another parser w/ no defaults
    aux_parser = argparse.ArgumentParser(argument_default=argparse.SUPPRESS)
    for k in argparse_dict:
        arg_name = k.replace("_", "-")
        if isinstance(argparse_dict[k], bool):
            aux_parser.add_argument("--" + arg_name, action="store_true")
        else:
            aux_parser.add_argument("--" + arg_name)
    # cli_args only contains args that were passed in the command line
    cli_args, _ = aux_parser.parse_known_args()
    for key, value in config_file_settings.items():
        if key not in cli_args:
            argparse_dict[key] = value


# Parses the filters, expects a list of strings
def parse_filter(filters: List[str]) -> Tuple[Dict[str, Any], Dict[str, Any]]:
    parsed_filters: Dict[str, Any] = {}
    parsed_filters_inverted: Dict[str, Any] = {}
    for filt in filters:
        split = filt.split("=")
        if len(split) != 2 or split[0] == "" or split[1] == "":
            logging.warning("Filter %s is not in format KEY=VALUE, skipping", filt)
            continue
        # Check for "!="
        invert_filter = split[0].endswith("!")
        if invert_filter:
            split[0] = split[0][:-1]  # Remove the trailing "!"
        key = split[0]
        if not any(
            (
                key
                in (
                    list(GLOBAL_SCHEMA.schema.keys())
                    + list(POLICY_SCHEMA.schema.keys())
                    + list(RULE_SCHEMA.schema.keys())
                )
                for key in (key, Optional(key))
            )
        ):
            logging.warning("Filter key %s is not a valid filter field, skipping", key)
            continue
        if invert_filter:
            parsed_filters_inverted[key] = split[1].split(",")
        else:
            parsed_filters[key] = split[1].split(",")
        # Handle boolean fields
        if key == "Enabled":
            try:
                bool_value = bool(strtobool(split[1]))
            except ValueError:
                logging.warning("Filter key %s should have either true or false, skipping", key)
                continue
            if invert_filter:
                parsed_filters_inverted[key] = [bool_value]
            else:
                parsed_filters[key] = [bool_value]
    return parsed_filters, parsed_filters_inverted


def run() -> None:
    # setup logger and print version info as necessary
    logging.basicConfig(
        format="[%(levelname)s][%(name)s]: %(message)s",
        level=logging.INFO,
    )
    latest = pat_utils.get_latest_version()
    if not pat_utils.is_latest(latest):
        logging.warning(
            "A new version of %s is available. To upgrade from version '%s' to '%s', run:\n\t"
            "pip3 install %s --upgrade\n",
            PACKAGE_NAME,
            VERSION_STRING,
            latest,
            PACKAGE_NAME,
        )

    parser = setup_parser()
    # if no args are passed, print the help output
    args = parser.parse_args(args=None if sys.argv[1:] else ["--help"])

    if args.debug:
        logging.getLogger().setLevel(logging.DEBUG)
    else:
        aiohttp_logger.setLevel(logging.WARNING)
        logging.getLogger("sqlfluff.parser").setLevel(logging.WARNING)
        logging.getLogger("sqlfluff.linter").setLevel(logging.WARNING)
        logging.getLogger("sqlfluff.lexer").setLevel(logging.WARNING)
        logging.getLogger("sqlfluff.templater").setLevel(logging.WARNING)

    if getattr(args, "filter", None) is not None:
        args.filter, args.filter_inverted = parse_filter(args.filter)
    if getattr(args, "filter_inverted", None) is None:
        args.filter_inverted = {}

    for key in os.environ:
        if key.startswith("PANTHER_"):
            logging.info("Found Environment Variables prefixed with 'PANTHER'.")
            break
    if os.path.exists(CONFIG_FILE):
        logging.info(
            "Found Config File %s . NOTE: COMMAND LINE OPTIONS WILL OVERRIDE SETTINGS IN CONFIG FILE",
            CONFIG_FILE,
        )
    config_file_settings = setup_dynaconf()
    dynaconf_argparse_merge(vars(args), config_file_settings)
    if args.debug:
        for key, value in vars(args).items():
            logging.debug(f"{key}={value}")  # pylint: disable=W1203

    # Although not best practice, the alternative is ugly and significantly harder to maintain.
    if bool(getattr(args, "ignore_extra_keys", None)):
        RULE_SCHEMA._ignore_extra_keys = True  # pylint: disable=protected-access
        POLICY_SCHEMA._ignore_extra_keys = True  # pylint: disable=protected-access

    try:
        return_code, out = args.func(args)
    except Exception as err:  # pylint: disable=broad-except
        # Catch arbitrary exceptions without printing help message
        logging.warning('Unhandled exception: "%s"', err)
        logging.debug("Full error traceback:", exc_info=err)
        sys.exit(1)

    if return_code == 1:
        if out:
            logging.error(out)
    elif return_code == 0:
        if out:
            logging.info(out)

    sys.exit(return_code)


if __name__ == "__main__":
    run()<|MERGE_RESOLUTION|>--- conflicted
+++ resolved
@@ -89,14 +89,9 @@
     transpile_inline_filters,
 )
 from panther_analysis_tool.backend.client import BackendError, BulkUploadParams
-<<<<<<< HEAD
 from panther_analysis_tool.backend.client import Client as BackendClient, GenerateEnrichedEventParams
-from panther_analysis_tool.cmd import (
-=======
-from panther_analysis_tool.backend.client import Client as BackendClient
 from panther_analysis_tool.command import (
     benchmark,
->>>>>>> 4d7c12f2
     bulk_delete,
     check_connection,
     panthersdk_test,
@@ -1821,25 +1816,6 @@
     panthersdk_test_parser.add_argument(skip_disabled_test_name, **skip_disabled_test_arg)
     panthersdk_test_parser.set_defaults(func=panthersdk_test.run)
 
-<<<<<<< HEAD
-    # -- enrich-test-data command
-
-    enrich_test_data_parser = subparsers.add_parser(
-        "enrich-test-data",
-        help="Enrich test data with additional enrichments from the Panther API.",
-    )
-    standard_args.for_public_api(enrich_test_data_parser, required=False)
-
-    enrich_test_data_parser.add_argument(filter_name, **filter_arg)
-    enrich_test_data_parser.add_argument(path_name, **path_arg)
-    enrich_test_data_parser.add_argument(ignore_files_name, **ignore_files_arg)
-    enrich_test_data_parser.add_argument(
-        ignore_table_names_name, **ignore_table_names_arg)
-    enrich_test_data_parser.add_argument(
-        valid_table_names_name, **valid_table_names_arg)
-    enrich_test_data_parser.set_defaults(
-        func=pat_utils.func_with_backend(enrich_test_data))
-=======
     # -- benchmark command
     benchmark_parser = subparsers.add_parser(
         "benchmark",
@@ -1878,7 +1854,23 @@
         " types.",
     )
     benchmark_parser.set_defaults(func=pat_utils.func_with_backend(benchmark.run))
->>>>>>> 4d7c12f2
+
+    # -- enrich-test-data command
+    enrich_test_data_parser = subparsers.add_parser(
+        "enrich-test-data",
+        help="Enrich test data with additional enrichments from the Panther API.",
+    )
+    standard_args.for_public_api(enrich_test_data_parser, required=False)
+
+    enrich_test_data_parser.add_argument(filter_name, **filter_arg)
+    enrich_test_data_parser.add_argument(path_name, **path_arg)
+    enrich_test_data_parser.add_argument(ignore_files_name, **ignore_files_arg)
+    enrich_test_data_parser.add_argument(
+        ignore_table_names_name, **ignore_table_names_arg)
+    enrich_test_data_parser.add_argument(
+        valid_table_names_name, **valid_table_names_arg)
+    enrich_test_data_parser.set_defaults(
+        func=pat_utils.func_with_backend(enrich_test_data))
 
     return parser
 
