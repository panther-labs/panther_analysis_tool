--- conflicted
+++ resolved
@@ -727,7 +727,7 @@
 
     # enrich simple detections with transpiled python as necessary
     if specs[SIMPLE_DETECTION]:
-        specs[SIMPLE_DETECTION] = get_simple_detections_as_python(backend, specs[SIMPLE_DETECTION])
+        specs[SIMPLE_DETECTION] = get_simple_detections_as_python(specs[SIMPLE_DETECTION], backend)
 
     ignore_exception_types: List[Type[Exception]] = []
 
@@ -897,10 +897,6 @@
     failed_tests: DefaultDict[str, list] = defaultdict(list)
     for analysis_spec_filename, dir_name, analysis_spec in analysis:
         if skip_disabled_tests and not analysis_spec.get("Enabled", False):
-            continue
-        if is_simple_detection(analysis_spec):
-            # skip tests until supported:
-            # https://app.asana.com/0/1202324455056256/1204324416848366/f
             continue
         analysis_type = analysis_spec["AnalysisType"]
         analysis_id = analysis_spec.get("PolicyID") or analysis_spec["RuleID"]
@@ -1049,12 +1045,9 @@
             # extra validation for simple detections based on json schema
             if is_simple_detection(analysis_spec):
                 jsonschema.validate(analysis_spec, SIMPLE_DETECTION_SCHEMA)
-<<<<<<< HEAD
                 classified_specs[SIMPLE_DETECTION].append(
                     (analysis_spec_filename, dir_name, analysis_spec)
                 )
-=======
->>>>>>> c272c367
             # add the validated analysis type to the classified specs
             elif analysis_type in [POLICY, RULE, SCHEDULED_RULE]:
                 classified_specs[DETECTION].append(
