"""
Panther Analysis Tool is a command line interface for writing,
testing, and packaging policies/rules.
Copyright (C) 2020 Panther Labs Inc

This program is free software: you can redistribute it and/or modify
it under the terms of the GNU Affero General Public License as
published by the Free Software Foundation, either version 3 of the
License, or (at your option) any later version.

This program is distributed in the hope that it will be useful,
but WITHOUT ANY WARRANTY; without even the implied warranty of
MERCHANTABILITY or FITNESS FOR A PARTICULAR PURPOSE.  See the
GNU Affero General Public License for more details.

You should have received a copy of the GNU Affero General Public License
along with this program.  If not, see <http://www.gnu.org/licenses/>.
"""

import argparse
import base64
import hashlib
import importlib.util
import json
import logging
import os
import re
import subprocess  # nosec
import sys
import tempfile
import zipfile
from collections import defaultdict
from datetime import datetime
from fnmatch import fnmatch
from importlib.abc import Loader
from typing import Any, DefaultDict, Dict, Iterator, List, Set, Tuple

import boto3
<<<<<<< HEAD

from panther_analysis_tool.schemas import (TYPE_SCHEMA, DATA_MODEL_SCHEMA,
                                           GLOBAL_SCHEMA, PACK_SCHEMA,
                                           POLICY_SCHEMA, RULE_SCHEMA)
=======
import semver
from ruamel.yaml import YAML
from ruamel.yaml import parser as YAMLParser
from ruamel.yaml import scanner as YAMLScanner
from schema import (
    Optional,
    SchemaError,
    SchemaForbiddenKeyError,
    SchemaMissingKeyError,
    SchemaUnexpectedTypeError,
    SchemaWrongKeyError,
)

from panther_analysis_tool.schemas import (
    DATA_MODEL_SCHEMA,
    GLOBAL_SCHEMA,
    POLICY_SCHEMA,
    RULE_SCHEMA,
    TYPE_SCHEMA,
)
>>>>>>> aa96a928
from panther_analysis_tool.test_case import DataModel, TestCase

DATA_MODEL_LOCATION = "./data_models"
HELPERS_LOCATION = "./global_helpers"

<<<<<<< HEAD
DATA_MODEL_PATH_PATTERN = '*data_models*'
HELPERS_PATH_PATTERN = '*/global_helpers'
RULES_PATH_PATTERN = '*rules*'
PACKS_PATH_PATTERN = '*/packs'
POLICIES_PATH_PATTERN = '*policies*'

DATAMODEL = 'datamodel'
DETECTION = 'detection'
GLOBAL = 'global'
RULE = 'rule'
PACK = 'pack'
POLICY = 'policy'
=======
DATA_MODEL_PATH_PATTERN = "*data_models*"
HELPERS_PATH_PATTERN = "*/global_helpers"
RULES_PATH_PATTERN = "*rules*"
POLICIES_PATH_PATTERN = "*policies*"

DATAMODEL = "datamodel"
GLOBAL = "global"
RULE = "rule"
POLICY = "policy"
>>>>>>> aa96a928


# exception for conflicting ids
class AnalysisIDConflictException(Exception):
    def __init__(self, analysis_id: str):
        self.message = "Conflicting AnalysisID: [{}]".format(analysis_id)
        super().__init__(self.message)


def load_module(filename: str) -> Tuple[Any, Any]:
    """Loads the analysis function module from a file.

    Args:
        filename: The relative path to the file.

    Returns:
        A loaded Python module.
    """
    module_name = filename.split(".")[0]
    spec = importlib.util.spec_from_file_location(module_name, filename)
    module = importlib.util.module_from_spec(spec)
    try:
        assert isinstance(spec.loader, Loader)  # nosec
        spec.loader.exec_module(module)
    except FileNotFoundError as err:
        print("\t[ERROR] File not found: " + filename + ", skipping\n")
        return None, err
    except Exception as err:  # pylint: disable=broad-except
        # Catch arbitrary exceptions thrown by user code
        print("\t[ERROR] Error loading module, skipping\n")
        return None, err
    return module, None


def load_analysis_specs(directories: List[str]) -> Iterator[Tuple[str, str, Any, Any]]:
    """Loads the analysis specifications from a file.

    Args:
        directory: The relative path to Panther policies or rules.

    Yields:
        A tuple of the relative filepath, directory name, and loaded analysis specification dict.
    """
    # setup a list of paths to ensure we do not import the same files
    # multiple times, which can happen when testing from root directory without filters
    loaded_specs = []
    for directory in directories:
        for relative_path, _, file_list in os.walk(directory):
            # setup yaml object
            yaml = YAML(typ="safe")
            # If the user runs with no path args, filter to make sure
            # we only run folders with valid analysis files. Ensure we test
            # files in the current directory by not skipping this iteration
            # when relative_path is the current dir
<<<<<<< HEAD
            if directory in ['.', './'] and relative_path not in ['.', './']:
                if not any((fnmatch(relative_path, path_pattern)
                            for path_pattern in (
                                DATA_MODEL_PATH_PATTERN, HELPERS_PATH_PATTERN,
                                RULES_PATH_PATTERN, PACKS_PATH_PATTERN,
                                POLICIES_PATH_PATTERN))):
                    logging.debug('Skipping path %s', relative_path)
=======
            if directory in [".", "./"] and relative_path not in [".", "./"]:
                if not any(
                    (
                        fnmatch(relative_path, path_pattern)
                        for path_pattern in (
                            DATA_MODEL_PATH_PATTERN,
                            HELPERS_PATH_PATTERN,
                            RULES_PATH_PATTERN,
                            POLICIES_PATH_PATTERN,
                        )
                    )
                ):
                    logging.debug("Skipping path %s", relative_path)
>>>>>>> aa96a928
                    continue
            for filename in sorted(file_list):
                spec_filename = os.path.join(relative_path, filename)
                # skip loading files that have already been imported
                if spec_filename in loaded_specs:
                    continue
                loaded_specs.append(spec_filename)
                if fnmatch(filename, "*.y*ml"):
                    with open(spec_filename, "r") as spec_file_obj:
                        try:
                            yield spec_filename, relative_path, yaml.load(spec_file_obj), None
                        except (YAMLParser.ParserError, YAMLScanner.ScannerError) as err:
                            # recreate the yaml object and yeild the error
                            yaml = YAML(typ="safe")
                            yield spec_filename, relative_path, None, err
                if fnmatch(filename, "*.json"):
                    with open(spec_filename, "r") as spec_file_obj:
                        try:
                            yield spec_filename, relative_path, json.load(spec_file_obj), None
                        except ValueError as err:
                            yield spec_filename, relative_path, None, err


def datetime_converted(obj: Any) -> Any:
    """A helper function for dumping spec files to JSON.

    Args:
        obj: Any object to convert.

    Returns:
        A string representation of the datetime.
    """
    if isinstance(obj, datetime):
        return obj.__str__()
    return obj


def zip_analysis(args: argparse.Namespace) -> Tuple[int, str]:
    """Tests, validates, and then archives all policies and rules into a local zip file.

    Returns 1 if the analysis tests or validation fails.

    Args:
        args: The populated Argparse namespace with parsed command-line arguments.

    Returns:
        A tuple of return code and the archive filename.
    """
    if not args.skip_tests:
        return_code, _ = test_analysis(args)
        if return_code != 0:
            return return_code, ""

    logging.info("Zipping analysis packs in %s to %s", args.path, args.out)
    # example: 2019-08-05T18-23-25
    # The colon character is not valid in filenames.
    current_time = datetime.now().isoformat(timespec="seconds").replace(":", "-")
    filename = "panther-analysis-{}.zip".format(current_time)
    with zipfile.ZipFile(filename, "w", zipfile.ZIP_DEFLATED) as zip_out:
        # Always zip the helpers and data models
        analysis = []
        files: Set[str] = set()
        for (file_name, f_path, spec, _) in list(
            load_analysis_specs([args.path, HELPERS_LOCATION, DATA_MODEL_LOCATION])
        ):
            if file_name not in files:
                analysis.append((file_name, f_path, spec))
                files.add(file_name)
                files.add("./" + file_name)
        analysis = filter_analysis(analysis, args.filter)
        for analysis_spec_filename, dir_name, analysis_spec in analysis:
            zip_out.write(analysis_spec_filename)
            # datamodels may not have python body
            if "Filename" in analysis_spec:
                zip_out.write(os.path.join(dir_name, analysis_spec["Filename"]))

    return 0, filename


def upload_analysis(args: argparse.Namespace) -> Tuple[int, str]:
    """Tests, validates, packages, and uploads all policies and rules into a Panther deployment.

    Returns 1 if the analysis tests, validation, or packaging fails.

    Args:
        args: The populated Argparse namespace with parsed command-line arguments.

    Returns:
        A tuple of return code and the archive filename.
    """
    return_code, archive = zip_analysis(args)
    if return_code == 1:
        return return_code, ""

    # optionally set env variable for profile passed as argument
    # this must be called prior to setting up the client
    if args.aws_profile is not None:
        logging.info("Using AWS profile: %s", args.aws_profile)
        set_env("AWS_PROFILE", args.aws_profile)

    client = boto3.client("lambda")

    with open(archive, "rb") as analysis_zip:
        zip_bytes = analysis_zip.read()
        payload = {
            "bulkUpload": {
                "data": base64.b64encode(zip_bytes).decode("utf-8"),
                # The UserID is required by Panther for this API call, but we have no way of
                # acquiring it and it isn't used for anything. This is a valid UUID used by the
                # Panther deployment tool to indicate this action was performed automatically.
                "userId": "00000000-0000-4000-8000-000000000000",
            },
        }

        logging.info("Uploading pack to Panther")
        response = client.invoke(
            FunctionName="panther-analysis-api",
            InvocationType="RequestResponse",
            LogType="None",
            Payload=json.dumps(payload),
        )

        response_str = response["Payload"].read().decode("utf-8")
        response_payload = json.loads(response_str)

        if response_payload.get("statusCode") != 200:
            logging.warning(
                "Failed to upload to Panther\n\tstatus code: %s\n\terror message: %s",
                response_payload.get("statusCode", 0),
                response_payload.get("errorMessage", response_payload.get("body")),
            )
            return 1, ""

        body = json.loads(response_payload["body"])
        logging.info("Upload success.")
        logging.info("API Response:\n%s", json.dumps(body, indent=2, sort_keys=True))

    return 0, ""


def update_schemas(args: argparse.Namespace) -> Tuple[int, str]:
    """Updates managed schemas in a Panther deployment.

    Returns 1 if the update fails.

    Args:
        args: The populated Argparse namespace with parsed command-line arguments.

    Returns:
        A tuple of return code and the archive filename.
    """

    # optionally set env variable for profile passed as argument
    # this must be called prior to setting up the client
    if args.aws_profile is not None:
        logging.info("Using AWS profile: %s", args.aws_profile)
        set_env("AWS_PROFILE", args.aws_profile)

    client = boto3.client("lambda")
    logging.info("Fetching updates")
    response = client.invoke(
        FunctionName="panther-logtypes-api",
        InvocationType="RequestResponse",
        Payload=json.dumps({"ListManagedSchemaUpdates": {}}),
    )
    response_str = response["Payload"].read().decode("utf-8")
    response_payload = json.loads(response_str)

    api_err = response_payload.get("error")
    if api_err is not None:
        logging.error(
            "Failed to list managed schema updates\n\tcode: %s\n\terror message: %s",
            api_err["code"],
            api_err["message"],
        )
        return 1, ""

    releases = response_payload.get("releases")
    if not releases:
        logging.info("No updates available.")
        return 0, ""

    tags = [r.get("tag") for r in releases]
    latest_tag = tags[-1]
    while True:
        print("Available versions:")
        for tag in tags:
            print("\t%s" % tag)
        print("Panther will update managed schemas to the latest version (%s)" % latest_tag)

        prompt = "Choose a different version ({0}): ".format(latest_tag)
        choice = input(prompt).strip() or latest_tag  # nosec
        if choice in tags:
            break

        logging.error("Chosen tag %s is not valid", choice)

    manifest_url = releases[tags.index(choice)].get("manifestURL")

    response = client.invoke(
        FunctionName="panther-logtypes-api",
        InvocationType="RequestResponse",
        Payload=json.dumps(
            {"UpdateManagedSchemas": {"release": choice, "manifestURL": manifest_url}}
        ),
    )
    response_str = response["Payload"].read().decode("utf-8")
    response_payload = json.loads(response_str)
    api_err = response_payload.get("error")
    if api_err is not None:
        logging.error(
            "Failed to submit managed schema update to %s\n\tcode: %s\n\terror message: %s",
            choice,
            api_err["code"],
            api_err["message"],
        )
        return 1, ""
    logging.info("Managed schemas updated successfully")
    return 0, ""


def generate_release_assets(args: argparse.Namespace) -> Tuple[int, str]:
    # First, generate the appropriate zip file
    # set the output file to appropriate name for the release: panther-analysis-all.zip
    release_file = args.out + '/' + 'panther-analysis-all.zip'
    signature_filename = args.out + '/' + 'panther-analysis-all.sig'
    return_code, archive = zip_analysis(args)
    if return_code == 1:
        return return_code, ''
    os.rename(archive, release_file)
    logging.info('Release zip file generated: %s', release_file)
    #  If a key is provided, sign a hash of the file
    if args.kms_id is not None:
        # Then generate the sha512 sum of the zip file
        archive_hash = generate_hash(release_file)
        # optionally set env variable for profile passed as argument
        # this must be called prior to setting up the client
        if args.aws_profile is not None:
            logging.info('Using AWS profile: %s', args.aws_profile)
            set_env("AWS_PROFILE", args.aws_profile)

        client = boto3.client('kms')
        try:
            response = client.sign(
                KeyId=args.kms_id,
                Message=archive_hash,
                MessageType='DIGEST',
                SigningAlgorithm='RSASSA_PKCS1_V1_5_SHA_512',
            )
            if response.get('Signature'):
                # write signature out to file
                with open(signature_filename, 'wb') as filename:
                    filename.write(base64.b64encode(response.get('Signature')))
                logging.info('Release signature file generated: %s',
                             signature_filename)
            else:
                logging.error('Missing signtaure in response: %s', response)
                return 1, ''
        except Exception as err:
            logging.error(
                'Failed to sign panther-analysis-all.zip using key (%s)',
                args.kms_id)
            logging.error(err)
            return 1, ''
    return 0, ''


def generate_hash(filename: str) -> bytes:
    hash_bytes = hashlib.sha512()
    with open(filename, "rb") as f:
        block = f.read(hash_bytes.block_size)
        while block:
            hash_bytes.update(block)
            block = f.read(hash_bytes.block_size)
    # convert to byte string
    return hash_bytes.digest()


def test_analysis(args: argparse.Namespace) -> Tuple[int, list]:
    """Imports each policy or rule and runs their tests.

    Args:
        args: The populated Argparse namespace with parsed command-line arguments.

    Returns:
        A tuple of the return code, and a list of tuples containing invalid specs and their error.
    """
    failed_tests: DefaultDict[str, list] = defaultdict(list)
    logging.info("Testing analysis packs in %s\n", args.path)

    # First classify each file, always include globals and data models location
<<<<<<< HEAD
    specs, invalid_specs = classify_analysis(
        list(
            load_analysis_specs(
                [args.path, HELPERS_LOCATION, DATA_MODEL_LOCATION])))
=======
    data_models, global_analysis, analysis, invalid_specs = classify_analysis(
        list(load_analysis_specs([args.path, HELPERS_LOCATION, DATA_MODEL_LOCATION]))
    )
>>>>>>> aa96a928

    if all((len(specs[key]) == 0 for key in specs)):
        if invalid_specs:
            return 1, invalid_specs
        return 1, ["Nothing to test in {}".format(args.path)]

    # Apply the filters as needed
    for key in specs:
        specs[key] = filter_analysis(specs[key], args.filter)

<<<<<<< HEAD
    if all((len(specs[key]) == 0 for key in specs)):
        return 1, [
            "No analysis in {} matched filters {}".format(
                args.path, args.filter)
        ]
=======
    if not any([data_models, global_analysis, analysis]):
        return 1, ["No analyses in {} matched filters {}".format(args.path, args.filter)]
>>>>>>> aa96a928

    # import each data model, global, policy, or rule and run its tests
    # first import the globals
    #   add them sys.modules to be used by rule and/or policies tests
    invalid_globals = setup_global_helpers(specs[GLOBAL])
    invalid_specs.extend(invalid_globals)

    # then, setup data model dictionary to be used in rule/policy tests
    log_type_to_data_model, invalid_data_models = setup_data_models(
        specs[DATAMODEL])
    invalid_specs.extend(invalid_data_models)

    # then, import rules and policies; run tests
<<<<<<< HEAD
    failed_tests, invalid_detection = setup_run_tests(log_type_to_data_model,
                                                      specs[DETECTION],
                                                      args.minimum_tests)
=======
    failed_tests, invalid_detection = setup_run_tests(
        log_type_to_data_model, analysis, args.minimum_tests
    )
>>>>>>> aa96a928
    invalid_specs.extend(invalid_detection)

    print_summary(args.path, len(specs[DETECTION]), failed_tests, invalid_specs)
    return int(bool(failed_tests or invalid_specs)), invalid_specs


def setup_global_helpers(global_analysis: List[Any]) -> List[Any]:
    invalid_specs = []
    for analysis_spec_filename, dir_name, analysis_spec in global_analysis:
        analysis_id = analysis_spec["GlobalID"]
        module, load_err = load_module(os.path.join(dir_name, analysis_spec["Filename"]))
        # If the module could not be loaded, continue to the next
        if load_err:
            invalid_specs.append((analysis_spec_filename, load_err))
            continue
        sys.modules[analysis_id] = module
    return invalid_specs


def setup_data_models(data_models: List[Any]) -> Tuple[Dict[str, DataModel], List[Any]]:
    invalid_specs = []
    # log_type_to_data_model is a dict used to map LogType to a unique
    # data model, ensuring there is at most one DataModel per LogType
    log_type_to_data_model: Dict[str, DataModel] = dict()
    for analysis_spec_filename, dir_name, analysis_spec in data_models:
        analysis_id = analysis_spec["DataModelID"]
        if analysis_spec["Enabled"]:
            # load optional python modules
            module = None
            if "Filename" in analysis_spec:
                module, load_err = load_module(os.path.join(dir_name, analysis_spec["Filename"]))
                # If the module could not be loaded, continue to the next
                if load_err:
                    invalid_specs.append((analysis_spec_filename, load_err))
                    continue
                sys.modules[analysis_id] = module
            # setup the mapping lookups
            data_model = DataModel(analysis_id, analysis_spec["Mappings"], module)
            # check if the LogType already has an enabled data model
            for log_type in analysis_spec["LogTypes"]:
                if log_type in log_type_to_data_model:
                    print("\t[ERROR] Conflicting Enabled LogTypes\n")
                    invalid_specs.append(
                        (
                            analysis_spec_filename,
                            "Conflicting Enabled LogType [{}] in Data Model [{}]".format(
                                log_type, analysis_id
                            ),
                        )
                    )
                    continue
                log_type_to_data_model[log_type] = data_model
    return log_type_to_data_model, invalid_specs


def setup_run_tests(
    log_type_to_data_model: Dict[str, DataModel], analysis: List[Any], minimum_tests: int
) -> Tuple[DefaultDict[str, List[Any]], List[Any]]:
    invalid_specs = []
    failed_tests: DefaultDict[str, list] = defaultdict(list)
    for analysis_spec_filename, dir_name, analysis_spec in analysis:
        analysis_type = analysis_spec["AnalysisType"]
        analysis_id = analysis_spec.get("PolicyID") or analysis_spec["RuleID"]
        print(analysis_id)

        module, load_err = load_module(os.path.join(dir_name, analysis_spec["Filename"]))
        # If the module could not be loaded, continue to the next
        if load_err:
            invalid_specs.append((analysis_spec_filename, load_err))
            continue

        analysis_funcs = {}
        if analysis_type == POLICY:
            analysis_funcs["run"] = module.policy
        elif analysis_type == RULE:
            analysis_funcs["run"] = module.rule
            if "dedup" in dir(module):
                analysis_funcs["dedup"] = module.dedup
            if "title" in dir(module):
                analysis_funcs["title"] = module.title

        failed_tests = run_tests(
            analysis_spec,
            analysis_funcs,
            log_type_to_data_model,
            failed_tests,
            minimum_tests,
        )
        print("")
    return failed_tests, invalid_specs


def print_summary(
    test_path: str, num_tests: int, failed_tests: Dict[str, list], invalid_specs: List[Any]
) -> None:
    """Print a summary of passed, failed, and invalid specs"""
    print("--------------------------")
    print("Panther CLI Test Summary")
    print("\tPath: {}".format(test_path))
    print("\tPassed: {}".format(num_tests - (len(failed_tests) + len(invalid_specs))))
    print("\tFailed: {}".format(len(failed_tests)))
    print("\tInvalid: {}\n".format(len(invalid_specs)))

    err_message = "\t{}\n\t\t{}\n"

    if failed_tests:
        print("--------------------------")
        print("Failed Tests Summary")
        for analysis_id in failed_tests:
            print(err_message.format(analysis_id, failed_tests[analysis_id]))

    if invalid_specs:
        print("--------------------------")
        print("Invalid Tests Summary")
        for spec_filename, spec_error in invalid_specs:
            print(err_message.format(spec_filename, spec_error))


def filter_analysis(analysis: List[Any], filters: Dict[str, List]) -> List[Any]:
    if filters is None:
        return analysis

    filtered_analysis = []
    for file_name, dir_name, analysis_spec in analysis:
        if fnmatch(dir_name, HELPERS_PATH_PATTERN):
            logging.debug("auto-adding helpers file %s", os.path.join(file_name))
            filtered_analysis.append((file_name, dir_name, analysis_spec))
            continue
        if fnmatch(dir_name, DATA_MODEL_LOCATION):
            logging.debug("auto-adding data model file %s", os.path.join(file_name))
            filtered_analysis.append((file_name, dir_name, analysis_spec))
            continue
        match = True
        for key, values in filters.items():
            spec_value = analysis_spec.get(key, "")
            spec_value = spec_value if isinstance(spec_value, list) else [spec_value]
            if not set(spec_value).intersection(values):
                match = False
                break

        if match:
            filtered_analysis.append((file_name, dir_name, analysis_spec))

    return filtered_analysis


def classify_analysis(
    specs: List[Tuple[str, str, Any, Any]]
) -> Tuple[Dict[str, List[Any]], List[Any]]:

    # First setup return dict containing different
    # types of detections, meta types that can be zipped
    # or uploaded
    classified_specs: Dict[str, List[Any]] = dict()
    for key in [DATAMODEL, DETECTION, GLOBAL, PACK]:
        classified_specs[key] = []

    invalid_specs = []
    # each analysis type must have a unique id, track used ids and
    # add any duplicates to the invalid_specs
    analysis_ids = []

    for analysis_spec_filename, dir_name, analysis_spec, error in specs:
        keys = list()
        try:
            # check for parsing errors from json.loads (ValueError) / yaml.safe_load (YAMLError)
            if error:
                raise error
            # validate the schema
            TYPE_SCHEMA.validate(analysis_spec)
            if analysis_spec["AnalysisType"] == "datamodel":
                keys = list(DATA_MODEL_SCHEMA.schema.keys())
                DATA_MODEL_SCHEMA.validate(analysis_spec)
<<<<<<< HEAD
                if analysis_spec['DataModelID'] in analysis_ids:
                    raise AnalysisIDConflictException(
                        analysis_spec['DataModelID'])
                analysis_ids.append(analysis_spec['DataModelID'])
                classified_specs[DATAMODEL].append(
                    (analysis_spec_filename, dir_name, analysis_spec))
            if analysis_spec['AnalysisType'] == 'global':
                keys = list(GLOBAL_SCHEMA.schema.keys())
                GLOBAL_SCHEMA.validate(analysis_spec)
                if analysis_spec['GlobalID'] in analysis_ids:
                    raise AnalysisIDConflictException(analysis_spec['GlobalID'])
                analysis_ids.append(analysis_spec['GlobalID'])
                classified_specs[GLOBAL].append(
                    (analysis_spec_filename, dir_name, analysis_spec))
            if analysis_spec['AnalysisType'] == 'pack':
                keys = list(POLICY_SCHEMA.schema.keys())
                PACK_SCHEMA.validate(analysis_spec)
                if analysis_spec['PackID'] in analysis_ids:
                    raise AnalysisIDConflictException(analysis_spec['PackID'])
                analysis_ids.append(analysis_spec['PackID'])
                classified_specs[PACK].append(
                    (analysis_spec_filename, dir_name, analysis_spec))
            if analysis_spec['AnalysisType'] == 'policy':
                keys = list(POLICY_SCHEMA.schema.keys())
                POLICY_SCHEMA.validate(analysis_spec)
                if analysis_spec['PolicyID'] in analysis_ids:
                    raise AnalysisIDConflictException(analysis_spec['PolicyID'])
                analysis_ids.append(analysis_spec['PolicyID'])
                classified_specs[DETECTION].append(
                    (analysis_spec_filename, dir_name, analysis_spec))
            if analysis_spec['AnalysisType'] == 'rule':
                keys = list(RULE_SCHEMA.schema.keys())
                RULE_SCHEMA.validate(analysis_spec)
                if analysis_spec['RuleID'] in analysis_ids:
                    raise AnalysisIDConflictException(analysis_spec['RuleID'])
                analysis_ids.append(analysis_spec['RuleID'])
                classified_specs[DETECTION].append(
                    (analysis_spec_filename, dir_name, analysis_spec))
=======
                if analysis_spec["DataModelID"] in analysis_ids:
                    raise AnalysisIDConflictException(analysis_spec["DataModelID"])
                analysis_ids.append(analysis_spec["DataModelID"])
                data_models.append((analysis_spec_filename, dir_name, analysis_spec))
            if analysis_spec["AnalysisType"] == "global":
                keys = list(GLOBAL_SCHEMA.schema.keys())
                GLOBAL_SCHEMA.validate(analysis_spec)
                if analysis_spec["GlobalID"] in analysis_ids:
                    raise AnalysisIDConflictException(analysis_spec["GlobalID"])
                analysis_ids.append(analysis_spec["GlobalID"])
                global_analysis.append((analysis_spec_filename, dir_name, analysis_spec))
            if analysis_spec["AnalysisType"] == "policy":
                keys = list(POLICY_SCHEMA.schema.keys())
                POLICY_SCHEMA.validate(analysis_spec)
                if analysis_spec["PolicyID"] in analysis_ids:
                    raise AnalysisIDConflictException(analysis_spec["PolicyID"])
                analysis_ids.append(analysis_spec["PolicyID"])
                analysis.append((analysis_spec_filename, dir_name, analysis_spec))
            if analysis_spec["AnalysisType"] == "rule":
                keys = list(RULE_SCHEMA.schema.keys())
                RULE_SCHEMA.validate(analysis_spec)
                if analysis_spec["RuleID"] in analysis_ids:
                    raise AnalysisIDConflictException(analysis_spec["RuleID"])
                analysis_ids.append(analysis_spec["RuleID"])
                analysis.append((analysis_spec_filename, dir_name, analysis_spec))
>>>>>>> aa96a928
        except SchemaWrongKeyError as err:
            invalid_specs.append((analysis_spec_filename, handle_wrong_key_error(err, keys)))
        except (
            SchemaError,
            SchemaMissingKeyError,
            SchemaForbiddenKeyError,
            SchemaUnexpectedTypeError,
        ) as err:
            invalid_specs.append((analysis_spec_filename, err))
            continue
        except Exception as err:  # pylint: disable=broad-except
            # Catch arbitrary exceptions thrown by bad specification files
            invalid_specs.append((analysis_spec_filename, err))
            continue

    return (classified_specs, invalid_specs)


def handle_wrong_key_error(err: SchemaWrongKeyError, keys: list) -> Exception:
    regex = r"Wrong key(?:s)? (.+?) in (.*)$"
    matches = re.match(regex, str(err))
    msg = "{} not in list of valid keys: {}"
    try:
        if matches:
            raise SchemaWrongKeyError(msg.format(matches.group(1), keys)) from err
        raise SchemaWrongKeyError(msg.format("UNKNOWN_KEY", keys)) from err
    except SchemaWrongKeyError as exc:
        return exc


def run_tests(
    analysis: Dict[str, Any],
    analysis_funcs: Dict[str, Any],
    analysis_data_models: Dict[str, DataModel],
    failed_tests: DefaultDict[str, list],
    minimum_tests: int,
) -> DefaultDict[str, list]:

    if len(analysis.get("Tests", [])) < minimum_tests:
        failed_tests[analysis.get("PolicyID") or analysis["RuleID"]].append(
            "Insufficient test coverage: {} tests required but only {} found".format(
                minimum_tests, len(analysis.get("Tests", []))
            )
        )

    # First check if any tests exist, so we can print a helpful message if not
    if "Tests" not in analysis:
        analysis_id = analysis.get("PolicyID") or analysis["RuleID"]
        print("\tNo tests configured for {}".format(analysis_id))
        return failed_tests

    for unit_test in analysis["Tests"]:
        try:
            entry = unit_test.get("Resource") or unit_test["Log"]
            log_type = entry.get("p_log_type", "")
            # set up each test case, including any relevant data models
            test_case = TestCase(entry, analysis_data_models.get(log_type))
            result = analysis_funcs["run"](test_case)
        except KeyError as err:
            logging.warning("KeyError: {%s}", err)
            failed_tests[analysis.get("PolicyID") or analysis["RuleID"]].append(unit_test["Name"])
            continue
        except Exception as err:  # pylint: disable=broad-except
            # Catch arbitrary exceptions raised by user code
            logging.warning("Unexpected exception: {%s}", err)
            failed_tests[analysis.get("PolicyID") or analysis["RuleID"]].append(unit_test["Name"])
            continue

        # using a dictionary to map between the tests and their outcomes
        # assume the test passes (default "PASS")
        # until failure condition is found (set to "FAIL")
        test_result = defaultdict(lambda: "PASS")
        # check expected result
        if result != unit_test["ExpectedResult"]:
            test_result["outcome"] = "FAIL"

        # check dedup and title function return non-None
        # Only applies to rules which match an incoming event
        if unit_test["ExpectedResult"]:
            for func in ["dedup", "title"]:
                if analysis_funcs.get(func):
                    if not analysis_funcs[func](test_case):
                        test_result[func] = "FAIL"
                        test_result["outcome"] = "FAIL"

        if test_result["outcome"] == "FAIL":
            failed_tests[analysis.get("PolicyID") or analysis["RuleID"]].append(unit_test["Name"])

        # print results
        print("\t[{}] {}".format(test_result["outcome"], unit_test["Name"]))
        for func in ["dedup", "title"]:
            if analysis_funcs.get(func) and unit_test["ExpectedResult"]:
                print(
                    "\t\t[{}] [{}] {}".format(
                        test_result[func], func, analysis_funcs[func](test_case)
                    )
                )

    if minimum_tests > 1 and not (
        [x for x in analysis["Tests"] if x["ExpectedResult"]]
        and [x for x in analysis["Tests"] if not x["ExpectedResult"]]
    ):
        failed_tests[analysis.get("PolicyID") or analysis["RuleID"]].append(
            "Insufficient test coverage: expected at least one positive and one negative test"
        )

    return failed_tests


def setup_parser() -> argparse.ArgumentParser:
    # setup dictionary of named args for some common arguments across commands
    filter_name = "--filter"
    filter_arg: Dict[str, Any] = {
        "required": False,
        "metavar": "KEY=VALUE",
        "nargs": '+'
    }
    min_test_name = "--minimum-tests"
    min_test_arg: Dict[str, Any] = {
        "default":
            0,
        "type":
            int,
        "help":
            "The minimum number of tests in order for a detection to be considered passing. If a number"
            +
            "greater than 1 is specified, at least one True and one False test is required.",
        "required":
            False
    }
    out_name = "--out"
    out_arg: Dict[str, Any] = {
        "default": ".",
        "type": str,
        "help": "The location to store a local copy of the release assets.",
        "required": False
    }
    path_name = '--path'
    path_arg: Dict[str, Any] = {
        "default": ".",
        "type": str,
        "help": "The relative path to Panther policies and rules.",
        "required": False
    }
    skip_test_name = "--skip-tests"
    skip_test_arg: Dict[str, Any] = {
        "action": "store_true",
        "dest": "skip_tests"
    }

    parser = argparse.ArgumentParser(
        description="Panther Analysis Tool: A command line tool for "
        + "managing Panther policies and rules.",
        prog="panther_analysis_tool",
    )
    parser.add_argument("--version", action="version", version="panther_analysis_tool 0.4.5")
    parser.add_argument("--debug", action="store_true", dest="debug")
    subparsers = parser.add_subparsers()

<<<<<<< HEAD
    release_parser = subparsers.add_parser(
        'release',
        help=
        'Create release assets for repository containing panther detections. Generates a file called panther-analysis-all.zip and optionally generates panther-analysis-all.sig'
    )
    release_parser.add_argument(
        '--aws-profile',
        type=str,
        help='The AWS profile to use when singing github release asset.',
        required=False)
    release_parser.add_argument('--filter',
                                required=False,
                                metavar="KEY=VALUE",
                                nargs='+')
    release_parser.add_argument(
        '--kms-id',
        type=str,
        help='The key id to use to sign the release asset.',
        required=False)
    release_parser.add_argument(min_test_name, **min_test_arg)
    release_parser.add_argument(out_name, **out_arg)
    release_parser.add_argument(path_name, **path_arg)
    release_parser.add_argument(skip_test_name, **skip_test_arg)
    release_parser.set_defaults(func=generate_release_assets)

    test_parser = subparsers.add_parser(
        'test',
        help='Validate analysis specifications and run policy and rule tests.')
    test_parser.add_argument(filter_name, **filter_arg)
    test_parser.add_argument(min_test_name, **min_test_arg)
    test_parser.add_argument(path_name, **path_arg)

=======
    test_parser = subparsers.add_parser(
        "test", help="Validate analysis specifications and run policy and rule tests."
    )
    test_parser.add_argument(
        "--path",
        default=".",
        type=str,
        help="The relative path to Panther policies and rules.",
        required=False,
    )
    test_parser.add_argument("--filter", required=False, metavar="KEY=VALUE", nargs="+")
    test_parser.add_argument(
        "--minimum-tests",
        default="0",
        type=int,
        help="The minimum number of tests in order for a detection to be considered passing. "
        + "If a number greater than 1 is specified, at least one True and one False test "
        + "is required.",
        required=False,
    )
>>>>>>> aa96a928
    test_parser.set_defaults(func=test_analysis)

    zip_schemas_parser = subparsers.add_parser(
        "zip-schemas", help="Create a release asset archive of managed schemas."
    )
    zip_schemas_parser.add_argument(
        "--release", type=str, help="The release tag this asset is for", required=True
    )
    zip_schemas_parser.add_argument(
        "--out",
        default=".",
        type=str,
        help="The path to write zipped schemas asset to.",
        required=False,
    )
    zip_schemas_parser.set_defaults(func=zip_managed_schemas)

    zip_parser = subparsers.add_parser(
        "zip",
        help="Create an archive of local policies and rules for uploading to Panther.",
    )
<<<<<<< HEAD
    zip_parser.add_argument(filter_name, **filter_arg)
    zip_parser.add_argument(min_test_name, **min_test_arg)
    zip_parser.add_argument(out_name, **out_arg)
    zip_parser.add_argument(path_name, **path_arg)
    zip_parser.add_argument(skip_test_name, **skip_test_arg)
=======

    zip_parser.add_argument(
        "--path",
        default=".",
        type=str,
        help="The relative path to Panther policies and rules.",
        required=False,
    )
    zip_parser.add_argument(
        "--out",
        default=".",
        type=str,
        help="The path to write zipped policies and rules to.",
        required=False,
    )
    zip_parser.add_argument("--filter", required=False, metavar="KEY=VALUE", nargs="+")
    zip_parser.add_argument(
        "--minimum-tests",
        default="0",
        type=int,
        help="The minimum number of tests in order for a detection to be considered passing. "
        + "If a number greater than 1 is specified, at least one True and one False test "
        + "is required.",
        required=False,
    )
    zip_parser.add_argument("--skip-tests", action="store_true", dest="skip_tests")
>>>>>>> aa96a928
    zip_parser.set_defaults(func=zip_analysis)

    upload_parser = subparsers.add_parser(
        "upload", help="Upload specified policies and rules to a Panther deployment."
    )
    upload_parser.add_argument(
        "--aws-profile",
        type=str,
<<<<<<< HEAD
        help=
        'The AWS profile to use when uploading to an AWS Panther deployment.',
        required=False)
    upload_parser.add_argument(filter_name, **filter_arg)
    upload_parser.add_argument(min_test_name, **min_test_arg)
    upload_parser.add_argument(out_name, **out_arg)
    upload_parser.add_argument(path_name, **path_arg)
    upload_parser.add_argument(skip_test_name, **skip_test_arg)
=======
        help="The AWS profile to use when uploading to an AWS Panther deployment.",
        required=False,
    )
    upload_parser.add_argument(
        "--path",
        default=".",
        type=str,
        help="The relative path to Panther policies and rules.",
        required=False,
    )
    upload_parser.add_argument(
        "--out",
        default=".",
        type=str,
        help="The location to store a local copy of the packaged policies and rules.",
        required=False,
    )
    upload_parser.add_argument(
        "--minimum-tests",
        default="0",
        type=int,
        help="The minimum number of tests in order for a detection to be considered passing."
        + "If a number greater than 1 is specified, at least one True and one False test "
        + "is required.",
        required=False,
    )
    upload_parser.add_argument("--filter", required=False, metavar="KEY=VALUE", nargs="+")
    upload_parser.add_argument("--skip-tests", action="store_true", dest="skip_tests")
>>>>>>> aa96a928
    upload_parser.set_defaults(func=upload_analysis)

    update_schemas_parser = subparsers.add_parser(
        "update-schemas", help="Update managed schemas on a Panther deployment."
    )
    update_schemas_parser.add_argument(
        "--aws-profile",
        type=str,
        help="The AWS profile to use when updating the AWS Panther deployment.",
        required=False,
    )
    update_schemas_parser.set_defaults(func=update_schemas)
    return parser


def zip_managed_schemas(args: argparse.Namespace) -> Tuple[int, str]:
    """Packs managed schemas of a tagged release into a local zip file.

    Args:
        args: The populated Argparse namespace with parsed command-line arguments.

    Returns:
        A tuple of return code and the archive filename.
    """

    manifest = []
    with tempfile.TemporaryDirectory(prefix="zip-managed-schemas-") as tmp_dir:
        repo_url = "https://github.com/panther-labs/panther-analysis"
        repo_dir = os.path.join(tmp_dir, "panther-analysis")
        rel = args.release
        if not semver.VersionInfo.isvalid(rel[1:] if rel.startswith("v") else rel):
            logging.error("Invalid release tag %s", rel)
            return 1, ""

        logging.info("Cloning %s tag of %s", rel, repo_url)
        # nosec
        cmd = [
            "git",
            "clone",
            "--branch",
            rel,
            "--depth",
            "1",
            "-c",
            "advice.detachedHead=false",
            repo_url,
            repo_dir,
        ]
        result = subprocess.run(cmd, check=True, timeout=120)  # nosec
        if result.returncode != 0:
            return result.returncode, ""

        schema_dir = os.path.join(repo_dir, "schemas")
        filenames = [
            os.path.join(root, f)
            for root, dirs, files in os.walk(schema_dir)
            if not fnmatch(root, "*/tests")
            for f in files
            if fnmatch(f, "*.yml")
        ]
        if not filenames:
            logging.error("Release %s does not contain any managed schema file", rel)
            return 1, ""

        logging.info(
            "Building manifest.yml for %d managed schemas found in release %s", len(filenames), rel
        )
        for filename in filenames:
            with open(filename) as yml:
                lines = yml.readlines()
                manifest.append("---\n")
                manifest.extend(lines)

    archive = os.path.join(args.out, "managed-schemas-{}.zip".format(rel))
    logging.info("Zipping release asset archive %s", archive)
    with zipfile.ZipFile(archive, "w", zipfile.ZIP_DEFLATED) as zip_out:
        # Set the archive comment to the release version
        zip_out.comment = bytes(rel, encoding="utf8")
        # Add the manifest.yml file
        zip_out.writestr("manifest.yml", "".join(manifest))

    return 0, archive


# Parses the filters, expects a list of strings
def parse_filter(filters: List[str]) -> Dict[str, Any]:
    parsed_filters = {}
    for filt in filters:
        split = filt.split("=")
        if len(split) != 2 or split[0] == "" or split[1] == "":
            logging.warning("Filter %s is not in format KEY=VALUE, skipping", filt)
            continue
        key = split[0]
        if not any(
            (
                key
                in (
                    list(GLOBAL_SCHEMA.schema.keys())
                    + list(POLICY_SCHEMA.schema.keys())
                    + list(RULE_SCHEMA.schema.keys())
                )
                for key in (key, Optional(key))
            )
        ):
            logging.warning("Filter key %s is not a valid filter field, skipping", key)
            continue
        parsed_filters[key] = split[1].split(",")
    return parsed_filters


def set_env(key: str, value: str) -> None:
    os.environ[key] = value


def run() -> None:
    parser = setup_parser()
    # if no args are passed, print the help output
    args = parser.parse_args(args=None if sys.argv[1:] else ["--help"])

    logging.basicConfig(
        format="[%(levelname)s]: %(message)s",
        level=logging.DEBUG if args.debug else logging.INFO,
    )

    if getattr(args, "filter", None) is not None:
        args.filter = parse_filter(args.filter)

    try:
        return_code, out = args.func(args)
    except Exception as err:  # pylint: disable=broad-except
        # Catch arbitrary exceptions without printing help message
        logging.warning('Unhandled exception: "%s"', err)
        sys.exit(1)

    if return_code == 1:
        if out:
            logging.error(out)
    elif return_code == 0:
        if out:
            logging.info(out)

    sys.exit(return_code)


if __name__ == "__main__":
    run()<|MERGE_RESOLUTION|>--- conflicted
+++ resolved
@@ -36,17 +36,13 @@
 from typing import Any, DefaultDict, Dict, Iterator, List, Set, Tuple
 
 import boto3
-<<<<<<< HEAD
-
-from panther_analysis_tool.schemas import (TYPE_SCHEMA, DATA_MODEL_SCHEMA,
-                                           GLOBAL_SCHEMA, PACK_SCHEMA,
-                                           POLICY_SCHEMA, RULE_SCHEMA)
-=======
+import botocore
 import semver
 from ruamel.yaml import YAML
 from ruamel.yaml import parser as YAMLParser
 from ruamel.yaml import scanner as YAMLScanner
 from schema import (
+    Schema,
     Optional,
     SchemaError,
     SchemaForbiddenKeyError,
@@ -58,41 +54,36 @@
 from panther_analysis_tool.schemas import (
     DATA_MODEL_SCHEMA,
     GLOBAL_SCHEMA,
+    PACK_SCHEMA,
     POLICY_SCHEMA,
     RULE_SCHEMA,
     TYPE_SCHEMA,
 )
->>>>>>> aa96a928
 from panther_analysis_tool.test_case import DataModel, TestCase
 
 DATA_MODEL_LOCATION = "./data_models"
 HELPERS_LOCATION = "./global_helpers"
 
-<<<<<<< HEAD
-DATA_MODEL_PATH_PATTERN = '*data_models*'
-HELPERS_PATH_PATTERN = '*/global_helpers'
-RULES_PATH_PATTERN = '*rules*'
-PACKS_PATH_PATTERN = '*/packs'
-POLICIES_PATH_PATTERN = '*policies*'
-
-DATAMODEL = 'datamodel'
-DETECTION = 'detection'
-GLOBAL = 'global'
-RULE = 'rule'
-PACK = 'pack'
-POLICY = 'policy'
-=======
 DATA_MODEL_PATH_PATTERN = "*data_models*"
 HELPERS_PATH_PATTERN = "*/global_helpers"
 RULES_PATH_PATTERN = "*rules*"
+PACKS_PATH_PATTERN = "*/packs"
 POLICIES_PATH_PATTERN = "*policies*"
 
 DATAMODEL = "datamodel"
+DETECTION = "detection"
 GLOBAL = "global"
 RULE = "rule"
+PACK = "pack"
 POLICY = "policy"
->>>>>>> aa96a928
-
+
+SCHEMAS: Dict[str, Schema] = {
+    DATAMODEL: DATA_MODEL_SCHEMA,
+    GLOBAL: GLOBAL_SCHEMA,
+    PACK: PACK_SCHEMA,
+    POLICY: POLICY_SCHEMA,
+    RULE: RULE_SCHEMA,
+}
 
 # exception for conflicting ids
 class AnalysisIDConflictException(Exception):
@@ -146,15 +137,6 @@
             # we only run folders with valid analysis files. Ensure we test
             # files in the current directory by not skipping this iteration
             # when relative_path is the current dir
-<<<<<<< HEAD
-            if directory in ['.', './'] and relative_path not in ['.', './']:
-                if not any((fnmatch(relative_path, path_pattern)
-                            for path_pattern in (
-                                DATA_MODEL_PATH_PATTERN, HELPERS_PATH_PATTERN,
-                                RULES_PATH_PATTERN, PACKS_PATH_PATTERN,
-                                POLICIES_PATH_PATTERN))):
-                    logging.debug('Skipping path %s', relative_path)
-=======
             if directory in [".", "./"] and relative_path not in [".", "./"]:
                 if not any(
                     (
@@ -163,12 +145,12 @@
                             DATA_MODEL_PATH_PATTERN,
                             HELPERS_PATH_PATTERN,
                             RULES_PATH_PATTERN,
+                            PACKS_PATH_PATTERN,
                             POLICIES_PATH_PATTERN,
                         )
                     )
                 ):
                     logging.debug("Skipping path %s", relative_path)
->>>>>>> aa96a928
                     continue
             for filename in sorted(file_list):
                 spec_filename = os.path.join(relative_path, filename)
@@ -393,13 +375,13 @@
 def generate_release_assets(args: argparse.Namespace) -> Tuple[int, str]:
     # First, generate the appropriate zip file
     # set the output file to appropriate name for the release: panther-analysis-all.zip
-    release_file = args.out + '/' + 'panther-analysis-all.zip'
-    signature_filename = args.out + '/' + 'panther-analysis-all.sig'
+    release_file = args.out + "/" + "panther-analysis-all.zip"
+    signature_filename = args.out + "/" + "panther-analysis-all.sig"
     return_code, archive = zip_analysis(args)
     if return_code == 1:
-        return return_code, ''
+        return return_code, ""
     os.rename(archive, release_file)
-    logging.info('Release zip file generated: %s', release_file)
+    logging.info("Release zip file generated: %s", release_file)
     #  If a key is provided, sign a hash of the file
     if args.kms_id is not None:
         # Then generate the sha512 sum of the zip file
@@ -407,42 +389,39 @@
         # optionally set env variable for profile passed as argument
         # this must be called prior to setting up the client
         if args.aws_profile is not None:
-            logging.info('Using AWS profile: %s', args.aws_profile)
+            logging.info("Using AWS profile: %s", args.aws_profile)
             set_env("AWS_PROFILE", args.aws_profile)
 
-        client = boto3.client('kms')
+        client = boto3.client("kms")
         try:
             response = client.sign(
                 KeyId=args.kms_id,
                 Message=archive_hash,
-                MessageType='DIGEST',
-                SigningAlgorithm='RSASSA_PKCS1_V1_5_SHA_512',
+                MessageType="DIGEST",
+                SigningAlgorithm="RSASSA_PKCS1_V1_5_SHA_512",
             )
-            if response.get('Signature'):
+            if response.get("Signature"):
                 # write signature out to file
-                with open(signature_filename, 'wb') as filename:
-                    filename.write(base64.b64encode(response.get('Signature')))
-                logging.info('Release signature file generated: %s',
-                             signature_filename)
+                with open(signature_filename, "wb") as filename:
+                    filename.write(base64.b64encode(response.get("Signature")))
+                logging.info("Release signature file generated: %s", signature_filename)
             else:
-                logging.error('Missing signtaure in response: %s', response)
-                return 1, ''
-        except Exception as err:
-            logging.error(
-                'Failed to sign panther-analysis-all.zip using key (%s)',
-                args.kms_id)
+                logging.error("Missing signtaure in response: %s", response)
+                return 1, ""
+        except botocore.exceptions.ClientError as err:
+            logging.error("Failed to sign panther-analysis-all.zip using key (%s)", args.kms_id)
             logging.error(err)
-            return 1, ''
-    return 0, ''
+            return 1, ""
+    return 0, ""
 
 
 def generate_hash(filename: str) -> bytes:
     hash_bytes = hashlib.sha512()
-    with open(filename, "rb") as f:
-        block = f.read(hash_bytes.block_size)
+    with open(filename, "rb") as name:
+        block = name.read(hash_bytes.block_size)
         while block:
             hash_bytes.update(block)
-            block = f.read(hash_bytes.block_size)
+            block = name.read(hash_bytes.block_size)
     # convert to byte string
     return hash_bytes.digest()
 
@@ -460,16 +439,9 @@
     logging.info("Testing analysis packs in %s\n", args.path)
 
     # First classify each file, always include globals and data models location
-<<<<<<< HEAD
     specs, invalid_specs = classify_analysis(
-        list(
-            load_analysis_specs(
-                [args.path, HELPERS_LOCATION, DATA_MODEL_LOCATION])))
-=======
-    data_models, global_analysis, analysis, invalid_specs = classify_analysis(
         list(load_analysis_specs([args.path, HELPERS_LOCATION, DATA_MODEL_LOCATION]))
     )
->>>>>>> aa96a928
 
     if all((len(specs[key]) == 0 for key in specs)):
         if invalid_specs:
@@ -480,16 +452,8 @@
     for key in specs:
         specs[key] = filter_analysis(specs[key], args.filter)
 
-<<<<<<< HEAD
     if all((len(specs[key]) == 0 for key in specs)):
-        return 1, [
-            "No analysis in {} matched filters {}".format(
-                args.path, args.filter)
-        ]
-=======
-    if not any([data_models, global_analysis, analysis]):
-        return 1, ["No analyses in {} matched filters {}".format(args.path, args.filter)]
->>>>>>> aa96a928
+        return 1, ["No analysis in {} matched filters {}".format(args.path, args.filter)]
 
     # import each data model, global, policy, or rule and run its tests
     # first import the globals
@@ -498,20 +462,13 @@
     invalid_specs.extend(invalid_globals)
 
     # then, setup data model dictionary to be used in rule/policy tests
-    log_type_to_data_model, invalid_data_models = setup_data_models(
-        specs[DATAMODEL])
+    log_type_to_data_model, invalid_data_models = setup_data_models(specs[DATAMODEL])
     invalid_specs.extend(invalid_data_models)
 
     # then, import rules and policies; run tests
-<<<<<<< HEAD
-    failed_tests, invalid_detection = setup_run_tests(log_type_to_data_model,
-                                                      specs[DETECTION],
-                                                      args.minimum_tests)
-=======
     failed_tests, invalid_detection = setup_run_tests(
-        log_type_to_data_model, analysis, args.minimum_tests
-    )
->>>>>>> aa96a928
+        log_type_to_data_model, specs[DETECTION], args.minimum_tests
+    )
     invalid_specs.extend(invalid_detection)
 
     print_summary(args.path, len(specs[DETECTION]), failed_tests, invalid_specs)
@@ -680,77 +637,27 @@
             # check for parsing errors from json.loads (ValueError) / yaml.safe_load (YAMLError)
             if error:
                 raise error
-            # validate the schema
+            # validate the schema has a valid analysis type
             TYPE_SCHEMA.validate(analysis_spec)
-            if analysis_spec["AnalysisType"] == "datamodel":
-                keys = list(DATA_MODEL_SCHEMA.schema.keys())
-                DATA_MODEL_SCHEMA.validate(analysis_spec)
-<<<<<<< HEAD
-                if analysis_spec['DataModelID'] in analysis_ids:
-                    raise AnalysisIDConflictException(
-                        analysis_spec['DataModelID'])
-                analysis_ids.append(analysis_spec['DataModelID'])
-                classified_specs[DATAMODEL].append(
-                    (analysis_spec_filename, dir_name, analysis_spec))
-            if analysis_spec['AnalysisType'] == 'global':
-                keys = list(GLOBAL_SCHEMA.schema.keys())
-                GLOBAL_SCHEMA.validate(analysis_spec)
-                if analysis_spec['GlobalID'] in analysis_ids:
-                    raise AnalysisIDConflictException(analysis_spec['GlobalID'])
-                analysis_ids.append(analysis_spec['GlobalID'])
-                classified_specs[GLOBAL].append(
-                    (analysis_spec_filename, dir_name, analysis_spec))
-            if analysis_spec['AnalysisType'] == 'pack':
-                keys = list(POLICY_SCHEMA.schema.keys())
-                PACK_SCHEMA.validate(analysis_spec)
-                if analysis_spec['PackID'] in analysis_ids:
-                    raise AnalysisIDConflictException(analysis_spec['PackID'])
-                analysis_ids.append(analysis_spec['PackID'])
-                classified_specs[PACK].append(
-                    (analysis_spec_filename, dir_name, analysis_spec))
-            if analysis_spec['AnalysisType'] == 'policy':
-                keys = list(POLICY_SCHEMA.schema.keys())
-                POLICY_SCHEMA.validate(analysis_spec)
-                if analysis_spec['PolicyID'] in analysis_ids:
-                    raise AnalysisIDConflictException(analysis_spec['PolicyID'])
-                analysis_ids.append(analysis_spec['PolicyID'])
+            analysis_type = analysis_spec["AnalysisType"]
+            # validate the particular analysis type schema
+            analysis_schema = SCHEMAS.get(analysis_type)
+            keys = list(analysis_schema.schema.keys()) if analysis_schema else []
+            SCHEMAS[analysis_type].validate(analysis_spec)
+            # lookup the analysis type id and validate there aren't any conflicts
+            analysis_id = lookup_analysis_id(analysis_spec, analysis_type)
+            if analysis_id in analysis_ids:
+                raise AnalysisIDConflictException(analysis_id)
+            analysis_ids.append(analysis_id)
+            # add the validated analysis type to the classified specs
+            if analysis_type in [RULE, POLICY]:
                 classified_specs[DETECTION].append(
-                    (analysis_spec_filename, dir_name, analysis_spec))
-            if analysis_spec['AnalysisType'] == 'rule':
-                keys = list(RULE_SCHEMA.schema.keys())
-                RULE_SCHEMA.validate(analysis_spec)
-                if analysis_spec['RuleID'] in analysis_ids:
-                    raise AnalysisIDConflictException(analysis_spec['RuleID'])
-                analysis_ids.append(analysis_spec['RuleID'])
-                classified_specs[DETECTION].append(
-                    (analysis_spec_filename, dir_name, analysis_spec))
-=======
-                if analysis_spec["DataModelID"] in analysis_ids:
-                    raise AnalysisIDConflictException(analysis_spec["DataModelID"])
-                analysis_ids.append(analysis_spec["DataModelID"])
-                data_models.append((analysis_spec_filename, dir_name, analysis_spec))
-            if analysis_spec["AnalysisType"] == "global":
-                keys = list(GLOBAL_SCHEMA.schema.keys())
-                GLOBAL_SCHEMA.validate(analysis_spec)
-                if analysis_spec["GlobalID"] in analysis_ids:
-                    raise AnalysisIDConflictException(analysis_spec["GlobalID"])
-                analysis_ids.append(analysis_spec["GlobalID"])
-                global_analysis.append((analysis_spec_filename, dir_name, analysis_spec))
-            if analysis_spec["AnalysisType"] == "policy":
-                keys = list(POLICY_SCHEMA.schema.keys())
-                POLICY_SCHEMA.validate(analysis_spec)
-                if analysis_spec["PolicyID"] in analysis_ids:
-                    raise AnalysisIDConflictException(analysis_spec["PolicyID"])
-                analysis_ids.append(analysis_spec["PolicyID"])
-                analysis.append((analysis_spec_filename, dir_name, analysis_spec))
-            if analysis_spec["AnalysisType"] == "rule":
-                keys = list(RULE_SCHEMA.schema.keys())
-                RULE_SCHEMA.validate(analysis_spec)
-                if analysis_spec["RuleID"] in analysis_ids:
-                    raise AnalysisIDConflictException(analysis_spec["RuleID"])
-                analysis_ids.append(analysis_spec["RuleID"])
-                analysis.append((analysis_spec_filename, dir_name, analysis_spec))
->>>>>>> aa96a928
+                    (analysis_spec_filename, dir_name, analysis_spec)
+                )
+            else:
+                classified_specs[analysis_type].append(
+                    (analysis_spec_filename, dir_name, analysis_spec)
+                )
         except SchemaWrongKeyError as err:
             invalid_specs.append((analysis_spec_filename, handle_wrong_key_error(err, keys)))
         except (
@@ -767,6 +674,20 @@
             continue
 
     return (classified_specs, invalid_specs)
+
+
+def lookup_analysis_id(analysis_spec: Any, analysis_type: str) -> str:
+    if analysis_type == DATAMODEL:
+        return analysis_spec["DataModelID"]
+    if analysis_type == GLOBAL:
+        return analysis_spec["GlobalID"]
+    if analysis_type == POLICY:
+        return analysis_spec["PolicyID"]
+    if analysis_type == RULE:
+        return analysis_spec["RuleID"]
+    if analysis_type == PACK:
+        return analysis_spec["PackID"]
+    return "UNKNOWN_ID"
 
 
 def handle_wrong_key_error(err: SchemaWrongKeyError, keys: list) -> Exception:
@@ -861,45 +782,35 @@
 
 
 def setup_parser() -> argparse.ArgumentParser:
+    # pylint: disable=too-many-statements,too-many-locals
     # setup dictionary of named args for some common arguments across commands
     filter_name = "--filter"
-    filter_arg: Dict[str, Any] = {
-        "required": False,
-        "metavar": "KEY=VALUE",
-        "nargs": '+'
-    }
+    filter_arg: Dict[str, Any] = {"required": False, "metavar": "KEY=VALUE", "nargs": "+"}
     min_test_name = "--minimum-tests"
     min_test_arg: Dict[str, Any] = {
-        "default":
-            0,
-        "type":
-            int,
-        "help":
-            "The minimum number of tests in order for a detection to be considered passing. If a number"
-            +
-            "greater than 1 is specified, at least one True and one False test is required.",
-        "required":
-            False
+        "default": 0,
+        "type": int,
+        "help": "The minimum number of tests in order for a detection to be considered passing. "
+        + "If a number greater than 1 is specified, at least one True and one False test is "
+        + "required.",
+        "required": False,
     }
     out_name = "--out"
     out_arg: Dict[str, Any] = {
         "default": ".",
         "type": str,
-        "help": "The location to store a local copy of the release assets.",
-        "required": False
+        "help": "The path to store output files.",
+        "required": False,
     }
-    path_name = '--path'
+    path_name = "--path"
     path_arg: Dict[str, Any] = {
         "default": ".",
         "type": str,
         "help": "The relative path to Panther policies and rules.",
-        "required": False
+        "required": False,
     }
     skip_test_name = "--skip-tests"
-    skip_test_arg: Dict[str, Any] = {
-        "action": "store_true",
-        "dest": "skip_tests"
-    }
+    skip_test_arg: Dict[str, Any] = {"action": "store_true", "dest": "skip_tests"}
 
     parser = argparse.ArgumentParser(
         description="Panther Analysis Tool: A command line tool for "
@@ -910,26 +821,22 @@
     parser.add_argument("--debug", action="store_true", dest="debug")
     subparsers = parser.add_subparsers()
 
-<<<<<<< HEAD
     release_parser = subparsers.add_parser(
-        'release',
-        help=
-        'Create release assets for repository containing panther detections. Generates a file called panther-analysis-all.zip and optionally generates panther-analysis-all.sig'
+        "release",
+        help="Create release assets for repository containing panther detections. "
+        + "Generates a file called panther-analysis-all.zip and optionally generates "
+        + "panther-analysis-all.sig",
     )
     release_parser.add_argument(
-        '--aws-profile',
+        "--aws-profile",
         type=str,
-        help='The AWS profile to use when singing github release asset.',
-        required=False)
-    release_parser.add_argument('--filter',
-                                required=False,
-                                metavar="KEY=VALUE",
-                                nargs='+')
+        help="The AWS profile to use when singing github release asset.",
+        required=False,
+    )
+    release_parser.add_argument("--filter", required=False, metavar="KEY=VALUE", nargs="+")
     release_parser.add_argument(
-        '--kms-id',
-        type=str,
-        help='The key id to use to sign the release asset.',
-        required=False)
+        "--kms-id", type=str, help="The key id to use to sign the release asset.", required=False
+    )
     release_parser.add_argument(min_test_name, **min_test_arg)
     release_parser.add_argument(out_name, **out_arg)
     release_parser.add_argument(path_name, **path_arg)
@@ -937,34 +844,11 @@
     release_parser.set_defaults(func=generate_release_assets)
 
     test_parser = subparsers.add_parser(
-        'test',
-        help='Validate analysis specifications and run policy and rule tests.')
+        "test", help="Validate analysis specifications and run policy and rule tests."
+    )
     test_parser.add_argument(filter_name, **filter_arg)
     test_parser.add_argument(min_test_name, **min_test_arg)
     test_parser.add_argument(path_name, **path_arg)
-
-=======
-    test_parser = subparsers.add_parser(
-        "test", help="Validate analysis specifications and run policy and rule tests."
-    )
-    test_parser.add_argument(
-        "--path",
-        default=".",
-        type=str,
-        help="The relative path to Panther policies and rules.",
-        required=False,
-    )
-    test_parser.add_argument("--filter", required=False, metavar="KEY=VALUE", nargs="+")
-    test_parser.add_argument(
-        "--minimum-tests",
-        default="0",
-        type=int,
-        help="The minimum number of tests in order for a detection to be considered passing. "
-        + "If a number greater than 1 is specified, at least one True and one False test "
-        + "is required.",
-        required=False,
-    )
->>>>>>> aa96a928
     test_parser.set_defaults(func=test_analysis)
 
     zip_schemas_parser = subparsers.add_parser(
@@ -973,53 +857,18 @@
     zip_schemas_parser.add_argument(
         "--release", type=str, help="The release tag this asset is for", required=True
     )
-    zip_schemas_parser.add_argument(
-        "--out",
-        default=".",
-        type=str,
-        help="The path to write zipped schemas asset to.",
-        required=False,
-    )
+    zip_schemas_parser.add_argument(out_name, **out_arg)
     zip_schemas_parser.set_defaults(func=zip_managed_schemas)
 
     zip_parser = subparsers.add_parser(
         "zip",
         help="Create an archive of local policies and rules for uploading to Panther.",
     )
-<<<<<<< HEAD
     zip_parser.add_argument(filter_name, **filter_arg)
     zip_parser.add_argument(min_test_name, **min_test_arg)
     zip_parser.add_argument(out_name, **out_arg)
     zip_parser.add_argument(path_name, **path_arg)
     zip_parser.add_argument(skip_test_name, **skip_test_arg)
-=======
-
-    zip_parser.add_argument(
-        "--path",
-        default=".",
-        type=str,
-        help="The relative path to Panther policies and rules.",
-        required=False,
-    )
-    zip_parser.add_argument(
-        "--out",
-        default=".",
-        type=str,
-        help="The path to write zipped policies and rules to.",
-        required=False,
-    )
-    zip_parser.add_argument("--filter", required=False, metavar="KEY=VALUE", nargs="+")
-    zip_parser.add_argument(
-        "--minimum-tests",
-        default="0",
-        type=int,
-        help="The minimum number of tests in order for a detection to be considered passing. "
-        + "If a number greater than 1 is specified, at least one True and one False test "
-        + "is required.",
-        required=False,
-    )
-    zip_parser.add_argument("--skip-tests", action="store_true", dest="skip_tests")
->>>>>>> aa96a928
     zip_parser.set_defaults(func=zip_analysis)
 
     upload_parser = subparsers.add_parser(
@@ -1028,45 +877,14 @@
     upload_parser.add_argument(
         "--aws-profile",
         type=str,
-<<<<<<< HEAD
-        help=
-        'The AWS profile to use when uploading to an AWS Panther deployment.',
-        required=False)
+        help="The AWS profile to use when uploading to an AWS Panther deployment.",
+        required=False,
+    )
     upload_parser.add_argument(filter_name, **filter_arg)
     upload_parser.add_argument(min_test_name, **min_test_arg)
     upload_parser.add_argument(out_name, **out_arg)
     upload_parser.add_argument(path_name, **path_arg)
     upload_parser.add_argument(skip_test_name, **skip_test_arg)
-=======
-        help="The AWS profile to use when uploading to an AWS Panther deployment.",
-        required=False,
-    )
-    upload_parser.add_argument(
-        "--path",
-        default=".",
-        type=str,
-        help="The relative path to Panther policies and rules.",
-        required=False,
-    )
-    upload_parser.add_argument(
-        "--out",
-        default=".",
-        type=str,
-        help="The location to store a local copy of the packaged policies and rules.",
-        required=False,
-    )
-    upload_parser.add_argument(
-        "--minimum-tests",
-        default="0",
-        type=int,
-        help="The minimum number of tests in order for a detection to be considered passing."
-        + "If a number greater than 1 is specified, at least one True and one False test "
-        + "is required.",
-        required=False,
-    )
-    upload_parser.add_argument("--filter", required=False, metavar="KEY=VALUE", nargs="+")
-    upload_parser.add_argument("--skip-tests", action="store_true", dest="skip_tests")
->>>>>>> aa96a928
     upload_parser.set_defaults(func=upload_analysis)
 
     update_schemas_parser = subparsers.add_parser(
