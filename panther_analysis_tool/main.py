"""
 Analysis Tool is a command line interface for writing,
testing, and packaging policies/rules.
Copyright (C) 2020 Panther Labs Inc

This program is free software: you can redistribute it and/or modify
it under the terms of the GNU Affero General Public License as
published by the Free Software Foundation, either version 3 of the
License, or (at your option) any later version.

This program is distributed in the hope that it will be useful,
but WITHOUT ANY WARRANTY; without even the implied warranty of
MERCHANTABILITY or FITNESS FOR A PARTICULAR PURPOSE.  See the
GNU Affero General Public License for more details.

You should have received a copy of the GNU Affero General Public License
along with this program.  If not, see <http://www.gnu.org/licenses/>.
"""

import argparse
import base64
import contextlib
import hashlib
import importlib.util
import io
import json
import logging
import mimetypes
import os
import re
import shutil
import subprocess  # nosec
import sys
import time
import typing  # 'from typing import Optional' conflicts with 'from schema import Optional', below
import zipfile
from collections import defaultdict
from collections.abc import Mapping
from dataclasses import asdict, dataclass
from datetime import datetime

# Comment below disabling pylint checks is due to a bug in the CircleCi image with Pylint
# It seems to be unable to import the distutils module, however the module is present and importable
# in the Python Repl.
from distutils.util import strtobool  # pylint: disable=E0611, E0401
from importlib.abc import Loader
from typing import Any, DefaultDict, Dict, List, Tuple, Type
from unittest.mock import MagicMock, patch
from uuid import uuid4

import botocore
import jsonschema
import requests
import schema
from dynaconf import Dynaconf, Validator
from gql.transport.aiohttp import log as aiohttp_logger
from panther_core.data_model import DataModel
from panther_core.enriched_event import PantherEvent
from panther_core.exceptions import UnknownDestinationError
from panther_core.policy import TYPE_POLICY, Policy
from panther_core.rule import Detection, Rule
from panther_core.testing import (
    TestCaseEvaluator,
    TestExpectations,
    TestResult,
    TestSpecification,
)
from ruamel.yaml import YAML, SafeConstructor, constructor
from ruamel.yaml import parser as YAMLParser
from ruamel.yaml import scanner as YAMLScanner
from schema import (
    Optional,
    SchemaError,
    SchemaForbiddenKeyError,
    SchemaMissingKeyError,
    SchemaUnexpectedTypeError,
    SchemaWrongKeyError,
)

from panther_analysis_tool import util as pat_utils
from panther_analysis_tool.analysis_utils import filter_analysis, load_analysis_specs
from panther_analysis_tool.backend.client import BackendError, BulkUploadParams
from panther_analysis_tool.backend.client import Client as BackendClient
from panther_analysis_tool.cmd import (
    bulk_delete,
    check_connection,
    panthersdk_test,
    panthersdk_upload,
    standard_args,
)
from panther_analysis_tool.constants import (
    CONFIG_FILE,
    DATA_MODEL_LOCATION,
    DATAMODEL,
    DETECTION,
    GLOBAL,
    HELPERS_LOCATION,
    LOOKUP_TABLE,
    PACK,
    PACKAGE_NAME,
    POLICY,
    QUERY,
    RULE,
    SCHEDULED_RULE,
    SCHEMAS,
    TMP_HELPER_MODULE_LOCATION,
    VERSION_STRING,
)
from panther_analysis_tool.destination import FakeDestination
from panther_analysis_tool.log_schemas import user_defined
from panther_analysis_tool.schemas import (
    GLOBAL_SCHEMA,
    LOOKUP_TABLE_SCHEMA,
    POLICY_SCHEMA,
    RULE_SCHEMA,
    SIMPLE_DETECTION_SCHEMA,
    TYPE_SCHEMA,
)
<<<<<<< HEAD
from panther_analysis_tool.util import is_simple_detection
=======
from panther_analysis_tool.util import convert_unicode
from panther_analysis_tool.validation import (
    contains_invalid_field_set,
    contains_invalid_table_names,
    validate_packs,
)
>>>>>>> adabe973
from panther_analysis_tool.zip_chunker import ZipArgs, ZipChunk, analysis_chunks

# interpret datetime as str, the backend uses the default behavior for json.loads, which
# interprets these as str.  This sets global config for ruamel SafeConstructor
constructor.SafeConstructor.add_constructor(
    "tag:yaml.org,2002:timestamp", SafeConstructor.construct_yaml_str
)


# exception for conflicting ids
class AnalysisIDConflictException(Exception):
    def __init__(self, analysis_id: str):
        self.message = "Conflicting AnalysisID: [{}]".format(analysis_id)
        super().__init__(self.message)


# exception for conflicting ids
class AnalysisContainsDuplicatesException(Exception):
    def __init__(self, analysis_id: str, invalid_fields: List[str]):
        self.message = (
            "Specification file for [{}] contains fields with duplicate values: [{}]".format(
                analysis_id, ", ".join(x for x in invalid_fields)
            )
        )
        super().__init__(self.message)


# Exception for invalid Panther Snowflake table names
class AnalysisContainsInvalidTableNamesException(Exception):
    def __init__(self, analysis_id: str, invalid_table_names: List[str]):
        self.message = (
            "Specification file for [{}] contains invalid Panther table names: [{}]. "
            "Try using a fully qualified table name such as 'panther_logs.public.log_type' "
            "or setting --ignore-table-names for queries using non-Panther or non-Snowflake tables.".format(
                analysis_id, ", ".join(x for x in invalid_table_names)
            )
        )
        super().__init__(self.message)


@dataclass
class TestResultContainer:
    detection: Detection
    result: TestResult
    failed_tests: DefaultDict[str, list]
    output: str


@dataclass
class TestResultsContainer:
    """A container for all test results"""

    passed: Dict[str, List[TestResultContainer]]
    errored: Dict[str, List[TestResultContainer]]


def load_module(filename: str) -> Tuple[Any, Any]:
    """Loads the analysis function module from a file.

    Args:
        filename: The relative path to the file.

    Returns:
        A loaded Python module.
    """
    module_name = filename.split(".")[0]
    spec = importlib.util.spec_from_file_location(module_name, filename)
    module = importlib.util.module_from_spec(spec)
    try:
        assert isinstance(spec.loader, Loader)  # nosec
        spec.loader.exec_module(module)
    except FileNotFoundError as err:
        print("\t[ERROR] File not found: " + filename + ", skipping\n")
        return None, err
    except Exception as err:  # pylint: disable=broad-except
        # Catch arbitrary exceptions thrown by user code
        print("\t[ERROR] Error loading module, skipping\n")
        return None, err
    return module, None


def datetime_converted(obj: Any) -> Any:
    """A helper function for dumping spec files to JSON.

    Args:
        obj: Any object to convert.

    Returns:
        A string representation of the datetime.
    """
    if isinstance(obj, datetime):
        return obj.__str__()
    return obj


def zip_analysis_chunks(args: argparse.Namespace) -> List[str]:
    logging.info("Zipping analysis items in %s to %s", args.path, args.out)

    current_time = datetime.now().isoformat(timespec="seconds").replace(":", "-")
    zip_chunks = [
        # note: all the files we care about have an AnalysisType field in their yml
        # so we can ignore file patterns and leave them empty
        ZipChunk(patterns=[], types=(DATAMODEL, GLOBAL)),  # type: ignore
        ZipChunk(patterns=[], types=RULE, max_size=200),  # type: ignore
        ZipChunk(patterns=[], types=POLICY, max_size=200),  # type: ignore
        ZipChunk(patterns=[], types=QUERY, max_size=100),  # type: ignore
        ZipChunk(patterns=[], types=SCHEDULED_RULE, max_size=200),  # type: ignore
        ZipChunk(patterns=[], types=LOOKUP_TABLE, max_size=100),  # type: ignore
    ]

    filenames = []
    chunks = analysis_chunks(ZipArgs.from_args(args), zip_chunks)
    for idx, chunk in enumerate(chunks):
        filename = f"panther-analysis-{current_time}-batch-{idx + 1}.zip".format()
        filename = add_path_to_filename(args.out, filename)
        filenames.append(filename)
        with zipfile.ZipFile(filename, "w", zipfile.ZIP_DEFLATED) as zip_out:
            for name in chunk.files:
                zip_out.write(name)

    return filenames


def add_path_to_filename(output_path: str, filename: str) -> str:
    if output_path:
        if not os.path.isdir(output_path):
            logging.info(
                "Creating directory: %s",
                output_path,
            )
            os.makedirs(output_path)
        filename = f"{output_path.rstrip('/')}/{filename}"

    return filename


def zip_analysis(args: argparse.Namespace) -> Tuple[int, str]:
    """Tests, validates, and then archives all policies and rules into a local zip file.

    Returns 1 if the analysis tests or validation fails.

    Args:
        args: The populated Argparse namespace with parsed command-line arguments.

    Returns:
        A tuple of return code and the archive filename.
    """
    if not args.skip_tests:
        return_code, invalid_specs = test_analysis(args)
        if return_code != 0:
            logging.error(invalid_specs)
            return return_code, ""

    logging.info("Zipping analysis items in %s to %s", args.path, args.out)
    # example: 2019-08-05T18-23-25
    # The colon character is not valid in filenames.
    current_time = datetime.now().isoformat(timespec="seconds").replace(":", "-")
    filename = "panther-analysis-{}.zip".format(current_time)
    filename = add_path_to_filename(args.out, filename)

    typed_args = ZipArgs.from_args(args)
    chunks = analysis_chunks(typed_args)
    if len(chunks) != 1:
        logging.error("something went wrong zipping batches.")
        return 1, ""
    with zipfile.ZipFile(filename, "w", zipfile.ZIP_DEFLATED) as zip_out:
        for name in chunks[0].files:
            zip_out.write(name)

    return 0, filename


def upload_analysis(backend: BackendClient, args: argparse.Namespace) -> Tuple[int, str]:
    """Tests, validates, packages, and uploads all policies and rules into a Panther deployment.

    Returns 1 if the analysis tests, validation, packaging, or upload fails.

    Args:
        backend: a backend client
        args: The populated Argparse namespace with parsed command-line arguments.

    Returns:
        A tuple of return code and the archive filename.
    """
    use_async = (not args.no_async) and backend.supports_async_uploads()
    if args.batch and not use_async:
        if not args.skip_tests:
            return_code, invalid_specs = test_analysis(args)
            if return_code != 0:
                logging.error(invalid_specs)
                return return_code, ""

        for idx, archive in enumerate(zip_analysis_chunks(args)):
            batch_idx = idx + 1
            logging.info("Uploading Batch %d...", batch_idx)
            return_code, _ = upload_zip(backend, args, archive, False)
            if return_code != 0:
                return return_code, ""
            logging.info("Uploaded Batch %d", batch_idx)

        return 0, ""

    return_code, archive = zip_analysis(args)
    if return_code != 0:
        return return_code, ""

    return upload_zip(backend, args, archive, use_async)


def upload_zip(
    backend: BackendClient, args: argparse.Namespace, archive: str, use_async: bool
) -> Tuple[int, str]:
    return_archive_fname = ""
    # extract max retries we should handle
    max_retries = 10
    if args.max_retries > 10:
        logging.warning("max_retries cannot be greater than 10, defaulting to 10")
    elif args.max_retries < 0:
        logging.warning("max_retries cannot be negative, defaulting to 0")
        max_retries = 0

    with open(archive, "rb") as analysis_zip:
        logging.info("Uploading items to Panther")

        upload_params = BulkUploadParams(zip_bytes=analysis_zip.read())
        retry_count = 0

        while True:
            try:
                if use_async:
                    response = backend.async_bulk_upload(upload_params)
                else:
                    response = backend.bulk_upload(upload_params)

                logging.info("Upload success.")
                logging.info("API Response:\n%s", json.dumps(asdict(response.data), indent=4))

                return_code = 0
                return_archive_fname = ""
                break

            except BackendError as be_err:
                if be_err.permanent is True:
                    logging.error("Failed to upload to backend: %s", convert_unicode(be_err))
                    return_code = 1
                    break

                if max_retries - retry_count > 0:
                    logging.debug("Failed to upload to Panther: %s.", convert_unicode(be_err))
                    retry_count += 1

                    # typical bulk upload takes 30 seconds, allow any currently running one to complete
                    logging.debug(
                        "Will retry upload in 30 seconds. Retries remaining: %s",
                        max_retries - retry_count,
                    )
                    time.sleep(30)

                else:
                    logging.warning("Exhausted retries attempting to perform bulk upload.")
                    logging.error("Failed to upload to backend: %s", convert_unicode(be_err))
                    return_code = 1
                    return_archive_fname = ""
                    break

            # PEP8 guide states it is OK to catch BaseException if you log it.
            except BaseException as err:  # pylint: disable=broad-except
                logging.error("failed to upload to backend: %s", err)
                return_code = 1
                return_archive_fname = ""
                break

    if return_code != 0:
        return return_code, return_archive_fname

    return_code, _ = panthersdk_upload.run(backend=backend, args=args, indirect_invocation=True)

    return return_code, return_archive_fname


def parse_lookup_table(args: argparse.Namespace) -> dict:
    """Validates and parses a Lookup Table spec file

    Returns a dict representing the Lookup Table

    Args:
        args: The populated Argparse namespace with parsed command-line arguments.

    Returns:
        A dict representing the Lookup Table, empty when parsing fails
    """

    logging.info("Parsing the Lookup Table spec defined in %s", args.path)
    with open(args.path, "r") as input_file:
        try:
            yaml = YAML(typ="safe")
            lookup_spec = yaml.load(input_file)
            logging.info("Successfully parse the Lookup Table file %s", args.path)
        except (YAMLParser.ParserError, YAMLScanner.ScannerError) as err:
            logging.error("Failed to parse the Lookup Table spec file %s", input_file)
            logging.error(err)
            return {}
        try:
            LOOKUP_TABLE_SCHEMA.validate(lookup_spec)
            if "Refresh" in lookup_spec:
                if "AlarmPeriodMinutes" in lookup_spec["Refresh"]:
                    if lookup_spec["Refresh"]["AlarmPeriodMinutes"] > 1440:
                        logging.error(
                            "AlarmPeriodMinutes must not greater than 1 day (1440 minutes)"
                        )
                        return {}
            logging.info("Successfully validated the Lookup Table file %s", args.path)
        except (
            schema.SchemaError,
            schema.SchemaMissingKeyError,
            schema.SchemaWrongKeyError,
            schema.SchemaForbiddenKeyError,
            schema.SchemaUnexpectedTypeError,
            schema.SchemaOnlyOneAllowedError,
        ) as err:
            logging.error("Invalid schema in the Lookup Table spec file %s", input_file)
            logging.error(err)
            return {}
    return lookup_spec


def test_lookup_table(args: argparse.Namespace) -> Tuple[int, str]:
    """Validates a Lookup Table spec file

    Returns 1 if the validation fails

    Args:
        args: The populated Argparse namespace with parsed command-line arguments.

    Returns:
        A tuple of return code and and empty string (to satisfy calling conventions)
    """

    logging.info("Validating the Lookup Table spec defined in %s", args.path)
    lookup_spec = parse_lookup_table(args)
    if not lookup_spec:
        return 1, ""
    return 0, ""


def update_custom_schemas(backend: BackendClient, args: argparse.Namespace) -> Tuple[int, str]:
    """
    Updates or creates custom schemas.
    Returns 1 if any file failed to be updated.
    Args:
        args: The populated Argparse namespace with parsed command-line arguments.
    Returns:
        A tuple of return code and a placeholder string.
    """
    normalized_path = user_defined.normalize_path(args.path)
    if not normalized_path:
        return 1, f"path not found: {args.path}"

    uploader = user_defined.Uploader(normalized_path, backend)
    results = uploader.process()
    has_errors = False
    for failed, summary in user_defined.report_summary(normalized_path, results):
        if failed:
            has_errors = True
            logging.error(summary)
        else:
            logging.info(summary)

    return int(has_errors), ""


def generate_release_assets(args: argparse.Namespace) -> Tuple[int, str]:
    # First, generate the appropriate zip file
    # set the output file to appropriate name for the release: panther-analysis-all.zip
    release_file = args.out + "/" + "panther-analysis-all.zip"
    signature_filename = args.out + "/" + "panther-analysis-all.sig"
    return_code, archive = zip_analysis(args)
    if return_code != 0:
        return return_code, ""
    os.rename(archive, release_file)
    logging.info("Release zip file generated: %s", release_file)
    #  If a key is provided, sign a hash of the file
    if args.kms_key:
        # Then generate the sha512 sum of the zip file
        archive_hash = generate_hash(release_file)

        client = pat_utils.get_client(args.aws_profile, "kms")
        try:
            response = client.sign(
                KeyId=args.kms_key,
                Message=archive_hash,
                MessageType="DIGEST",
                SigningAlgorithm="RSASSA_PKCS1_V1_5_SHA_512",
            )
            if response.get("Signature"):
                # write signature out to file
                with open(signature_filename, "wb") as filename:
                    filename.write(base64.b64encode(response.get("Signature")))
                logging.info("Release signature file generated: %s", signature_filename)
            else:
                logging.error("Missing signtaure in response: %s", response)
                return 1, ""
        except botocore.exceptions.ClientError as err:
            logging.error("Failed to sign panther-analysis-all.zip using key (%s)", args.kms_key)
            logging.error(err)
            return 1, ""
    return 0, ""


def generate_hash(filename: str) -> bytes:
    hash_bytes = hashlib.sha512()
    with open(filename, "rb") as name:
        block = name.read(hash_bytes.block_size)
        while block:
            hash_bytes.update(block)
            block = name.read(hash_bytes.block_size)
    # convert to byte string
    return hash_bytes.digest()


def publish_release(args: argparse.Namespace) -> Tuple[int, str]:
    # first, ensure the appropriate github access token is set in the env
    api_token = os.environ.get("GITHUB_TOKEN")
    if not api_token:
        logging.error("error: GITHUB_TOKEN env variable must be set")
        return 1, ""
    release_url = (
        f"https://api.github.com/repos/{args.github_owner}/{args.github_repository}/releases"
    )
    # setup appropriate https headers
    headers = {"accept": "application/vnd.github.v3+json", "Authorization": f"token {api_token}"}
    # check this tag doesn't already exist
    response = requests.get(release_url + f"/tags/{args.github_tag}", headers=headers)
    if response.status_code == 200:
        logging.error("tag already exists %s", args.github_tag)
        return 1, ""
    # create the release directory
    current_time = datetime.now().isoformat(timespec="seconds").replace(":", "-")
    release_dir = args.out if args.out != "." else f"release-{current_time}"
    # setup and generate release assets
    return_code = setup_release(args, release_dir, api_token)
    if return_code != 0:
        return return_code, ""
    # then publish to Github
    return_code = publish_github(args.github_tag, args.body, headers, release_url, release_dir)
    if return_code != 0:
        return return_code, ""
    logging.info("draft release (%s) created in repo (%s)", args.github_tag, release_url)
    return 0, ""


def clone_github(
    owner: str, repo: str, branch: str, path: str, access_token: str
) -> Tuple[int, str]:
    repo_url = (
        f"https://{access_token}@github.com/{owner}/{repo}"
        if access_token
        else f"https://github.com/{owner}/{repo}"
    )
    repo_dir = os.path.join(path, f"{repo}")
    logging.info("Cloning %s branch of %s/%s", branch, owner, repo)
    cmd = [
        "git",
        "clone",
        "--branch",
        branch,
        "--depth",
        "1",
        "-c",
        "advice.detachedHead=false",
        repo_url,
        repo_dir,
    ]
    result = subprocess.run(cmd, check=False, timeout=120)  # nosec
    return result.returncode, ""


def setup_release(args: argparse.Namespace, release_dir: str, token: str) -> int:
    if not os.path.isdir(release_dir):
        logging.info(
            "Creating release directory: %s",
            release_dir,
        )
        os.makedirs(release_dir)
    # pull latest version of the github repo
    return_code, _ = clone_github(
        args.github_owner, args.github_repository, args.github_branch, release_dir, token
    )
    if return_code != 0:
        return return_code
    # generate zip based on latest version of repo
    owd = os.getcwd()
    # change dir to release directory
    os.chdir(release_dir)
    args.path = "."
    # run generate assets from release directory
    return_code, _ = generate_release_assets(args)
    os.chdir(owd)
    return return_code


def publish_github(tag: str, body: str, headers: dict, release_url: str, release_dir: str) -> int:
    payload = {"tag_name": tag, "draft": True}
    if body:
        payload["body"] = body
    response = requests.post(release_url, data=json.dumps(payload), headers=headers)
    if response.status_code != 201:
        logging.error("error creating release (%s) in repo (%s)", tag, release_url)
        logging.error(response.json())
        return 1
    upload_url = response.json().get("upload_url", "").replace("{?name,label}", "")
    if not upload_url:
        logging.error("no upload url in response - assets not uploaded")
        logging.info("draft release (%s) created in repo (%s)", tag, release_url)
        return 1
    return upload_assets_github(upload_url, headers, release_dir)


def upload_assets_github(upload_url: str, headers: dict, release_dir: str) -> int:
    return_code = 0
    # first, find the release assets
    assets = [
        filename
        for filename in os.listdir(release_dir)
        if os.path.isfile(release_dir + "/" + filename)
    ]
    # add release assets
    for filename in assets:
        headers["Content-Type"] = mimetypes.guess_type(filename)[0]
        params = [("name", filename)]
        data = open(release_dir + "/" + filename, "rb").read()
        response = requests.post(upload_url, data=data, headers=headers, params=params)
        if response.status_code != 201:
            logging.error("error uploading release asset (%s)", filename)
            logging.error(response.json())
            return_code = 1
            continue
        logging.info("sucessfull upload of release asset (%s)", filename)
    return return_code


# pylint: disable=too-many-locals
def test_analysis(args: argparse.Namespace) -> Tuple[int, list]:
    """Imports each policy or rule and runs their tests.

    Args:
        args: The populated Argparse namespace with parsed command-line arguments.

    Returns:
        A tuple of the return code, and a list of tuples containing invalid specs and their error.
    """
    logging.info("Testing analysis items in %s\n", args.path)

    ignored_files = args.ignore_files
    search_directories = [args.path]

    # Try the parent directory as well
    for directory in (
        HELPERS_LOCATION,
        "." + HELPERS_LOCATION,
        DATA_MODEL_LOCATION,
        "." + DATA_MODEL_LOCATION,
    ):
        absolute_dir_path = os.path.abspath(os.path.join(args.path, directory))
        absolute_helper_path = os.path.abspath(directory)

        if os.path.exists(absolute_dir_path):
            search_directories.append(absolute_dir_path)
        if os.path.exists(absolute_helper_path):
            search_directories.append(absolute_helper_path)

    # First classify each file, always include globals and data models location
    specs, invalid_specs = classify_analysis(
        list(load_analysis_specs(search_directories, ignore_files=ignored_files)),
        ignore_table_names=args.ignore_table_names,
        valid_table_names=args.valid_table_names,
    )

    if all((len(specs[key]) == 0 for key in specs)):
        if invalid_specs:
            return 1, invalid_specs
        return 1, ["Nothing to test in {}".format(args.path)]

    # Apply the filters as needed
    if getattr(args, "filter_inverted", None) is None:
        args.filter_inverted = {}
    for key in specs:
        specs[key] = filter_analysis(specs[key], args.filter, args.filter_inverted)

    if all((len(specs[key]) == 0 for key in specs)):
        return 1, [
            f"No analysis in {args.path} matched filters {args.filter} - {args.filter_inverted}"
        ]

    ignore_exception_types: List[Type[Exception]] = []

    available_destinations: List[str] = []
    if args.available_destination:
        available_destinations.extend(args.available_destination)
    else:
        ignore_exception_types.append(UnknownDestinationError)

    destinations_by_name = {
        name: FakeDestination(destination_id=str(uuid4()), destination_display_name=name)
        for name in available_destinations
    }
    # import each data model, global, policy, or rule and run its tests
    # first import the globals
    #   add them sys.modules to be used by rule and/or policies tests
    setup_global_helpers(specs[GLOBAL])

    # then, setup data model dictionary to be used in rule/policy tests
    log_type_to_data_model, invalid_data_models = setup_data_models(specs[DATAMODEL])
    invalid_specs.extend(invalid_data_models)

    all_test_results = (
        None if not bool(args.sort_test_results) else TestResultsContainer(passed={}, errored={})
    )
    # then, import rules and policies; run tests
    failed_tests, invalid_detection = setup_run_tests(
        log_type_to_data_model,
        specs[DETECTION],
        args.minimum_tests,
        args.skip_disabled_tests,
        destinations_by_name=destinations_by_name,
        ignore_exception_types=ignore_exception_types,
        all_test_results=all_test_results,
    )
    invalid_specs.extend(invalid_detection)

    # finally, validate pack defs
    invalid_packs = validate_packs(specs)
    invalid_specs.extend(invalid_packs)

    # cleanup tmp global dir
    cleanup_global_helpers(specs[GLOBAL])

    if all_test_results and (all_test_results.passed or all_test_results.errored):
        for outcome in ["passed", "errored"]:
            sorted_results = sorted(getattr(all_test_results, outcome).items())
            for detection_id, test_result_packages in sorted_results:
                if test_result_packages:
                    print(detection_id)
                for test_result_package in test_result_packages:
                    if len(test_result_package.output) > 0:
                        print(test_result_package.output)
                    _print_test_result(
                        detection=test_result_package.detection,
                        test_result=test_result_package.result,
                        failed_tests=test_result_package.failed_tests,
                    )
                    print("")
    print_summary(args.path, len(specs[DETECTION]), failed_tests, invalid_specs)

    #  if the classic format was invalid, just exit
    #  otherwise, run sdk too
    if invalid_specs:
        return 1, invalid_specs

    code, invalids = panthersdk_test.run(args, indirect_invocation=True)
    return int(bool(failed_tests) or bool(code)), invalid_specs + invalids


def setup_global_helpers(global_analysis: List[Any]) -> None:
    # ensure the directory does not exist, else clear it
    cleanup_global_helpers(global_analysis)
    os.makedirs(TMP_HELPER_MODULE_LOCATION)
    # setup temp dir for globals
    if TMP_HELPER_MODULE_LOCATION not in sys.path:
        sys.path.append(TMP_HELPER_MODULE_LOCATION)
    # place globals in temp dir
    for _, dir_name, analysis_spec in global_analysis:
        analysis_id = analysis_spec["GlobalID"]
        source = os.path.join(dir_name, analysis_spec["Filename"])
        destination = os.path.join(TMP_HELPER_MODULE_LOCATION, f"{analysis_id}.py")
        shutil.copyfile(source, destination)
        # force reload of the module as necessary
        if analysis_id in sys.modules:
            logging.warning(
                "module name collision: global (%s) has same name as a module in python path",
                analysis_id,
            )
            importlib.reload(sys.modules[analysis_id])


def cleanup_global_helpers(global_analysis: List[Any]) -> None:
    # clear the modules from the modules cache
    for _, _, analysis_spec in global_analysis:
        analysis_id = analysis_spec["GlobalID"]
        # delete the helpers that were added to sys.modules for testing
        if analysis_id in sys.modules:
            del sys.modules[analysis_id]
    # ensure the directory does not exist, else clear it
    if os.path.exists(TMP_HELPER_MODULE_LOCATION):
        shutil.rmtree(TMP_HELPER_MODULE_LOCATION)


def setup_data_models(data_models: List[Any]) -> Tuple[Dict[str, DataModel], List[Any]]:
    invalid_specs = []
    # log_type_to_data_model is a dict used to map LogType to a unique
    # data model, ensuring there is at most one DataModel per LogType
    log_type_to_data_model: Dict[str, DataModel] = dict()
    for analysis_spec_filename, dir_name, analysis_spec in data_models:
        analysis_id = analysis_spec["DataModelID"]
        if analysis_spec["Enabled"]:
            body = None
            if "Filename" in analysis_spec:
                _, load_err = load_module(os.path.join(dir_name, analysis_spec["Filename"]))
                # If the module could not be loaded, continue to the next
                if load_err:
                    invalid_specs.append((analysis_spec_filename, load_err))
                    continue
                data_model_module_path = os.path.join(dir_name, analysis_spec["Filename"])
                with open(data_model_module_path, "r") as python_module_file:
                    body = python_module_file.read()

            # setup the mapping lookups
            params = {
                "id": analysis_id,
                "mappings": [
                    pat_utils.convert_keys_to_lowercase(mapping)
                    for mapping in analysis_spec["Mappings"]
                ],
                "versionId": "",
            }

            if body is not None:
                params["body"] = body

            data_model = DataModel(params)
            # check if the LogType already has an enabled data model
            for log_type in analysis_spec["LogTypes"]:
                if log_type in log_type_to_data_model:
                    print("\t[ERROR] Conflicting Enabled LogTypes\n")
                    invalid_specs.append(
                        (
                            analysis_spec_filename,
                            "Conflicting Enabled LogType [{}] in Data Model [{}]".format(
                                log_type, analysis_id
                            ),
                        )
                    )
                    continue
                log_type_to_data_model[log_type] = data_model
    return log_type_to_data_model, invalid_specs


def setup_run_tests(  # pylint: disable=too-many-locals,too-many-arguments
    log_type_to_data_model: Dict[str, DataModel],
    analysis: List[Any],
    minimum_tests: int,
    skip_disabled_tests: bool,
    destinations_by_name: Dict[str, FakeDestination],
    ignore_exception_types: List[Type[Exception]],
    all_test_results: typing.Optional[TestResultsContainer] = None,
) -> Tuple[DefaultDict[str, List[Any]], List[Any]]:
    invalid_specs = []
    failed_tests: DefaultDict[str, list] = defaultdict(list)
    for analysis_spec_filename, dir_name, analysis_spec in analysis:
        if skip_disabled_tests and not analysis_spec.get("Enabled", False):
            continue
        if is_simple_detection(analysis_spec):
            # skip tests until supported:
            # https://app.asana.com/0/1202324455056256/1204324416848366/f
            continue
        analysis_type = analysis_spec["AnalysisType"]
        analysis_id = analysis_spec.get("PolicyID") or analysis_spec["RuleID"]
        module_code_path = os.path.join(dir_name, analysis_spec["Filename"])
        detection: Detection = Rule(
            dict(
                id=analysis_id,
                analysisType=analysis_type,
                path=module_code_path,
                versionId="0000-0000-0000",
            )
        )
        if analysis_type == POLICY:
            detection = Policy(
                dict(
                    id=analysis_id,
                    analysisType=analysis_type,
                    path=module_code_path,
                    versionId="0000-0000-0000",
                )
            )

        if not all_test_results:
            print(detection.detection_id)

        # if there is a setup exception, no need to run tests
        if detection.setup_exception:
            invalid_specs.append((analysis_spec_filename, detection.setup_exception))
            print("\n")
            continue

        failed_tests = run_tests(
            analysis_spec,
            log_type_to_data_model,
            detection,
            failed_tests,
            minimum_tests,
            destinations_by_name,
            ignore_exception_types,
            all_test_results,
        )

        if not all_test_results:
            print("")
    return failed_tests, invalid_specs


def print_summary(
    test_path: str, num_tests: int, failed_tests: Dict[str, list], invalid_specs: List[Any]
) -> None:
    """Print a summary of passed, failed, and invalid specs"""
    print("--------------------------")
    print("Panther CLI Test Summary")
    print("\tPath: {}".format(test_path))
    print("\tPassed: {}".format(num_tests - (len(failed_tests) + len(invalid_specs))))
    print("\tFailed: {}".format(len(failed_tests)))
    print("\tInvalid: {}\n".format(len(invalid_specs)))

    err_message = "\t{}\n\t\t{}\n"

    if failed_tests:
        print("--------------------------")
        print("Failed Tests Summary")
        for analysis_id in failed_tests:
            print(err_message.format(analysis_id, failed_tests[analysis_id]))

    if invalid_specs:
        print("--------------------------")
        print("Invalid Tests Summary")
        for spec_filename, spec_error in invalid_specs:
            print(err_message.format(spec_filename, spec_error))


# pylint: disable=too-many-locals,too-many-statements
def classify_analysis(
    specs: List[Tuple[str, str, Any, Any]], ignore_table_names: bool, valid_table_names: List[str]
) -> Tuple[Dict[str, List[Any]], List[Any]]:
    # First setup return dict containing different
    # types of detections, meta types that can be zipped
    # or uploaded
    classified_specs: Dict[str, List[Any]] = dict()
    for key in [DATAMODEL, DETECTION, LOOKUP_TABLE, GLOBAL, PACK, QUERY]:
        classified_specs[key] = []

    invalid_specs = []
    # each analysis type must have a unique id, track used ids and
    # add any duplicates to the invalid_specs
    analysis_ids: List[Any] = []

    # pylint: disable=too-many-nested-blocks
    for analysis_spec_filename, dir_name, analysis_spec, error in specs:
        keys: List[Any] = list()
        tmp_logtypes: Any = None
        tmp_logtypes_key: Any = None
        try:
            # check for parsing errors from json.loads (ValueError) / yaml.safe_load (YAMLError)
            if error:
                raise error
            # validate the schema has a valid analysis type
            TYPE_SCHEMA.validate(analysis_spec)
            analysis_type = analysis_spec["AnalysisType"]
            # validate the particular analysis type schema
            analysis_schema = SCHEMAS[analysis_type]
            keys = list(analysis_schema.schema.keys())
            # Special case for ScheduledQueries to only validate the types
            if "ScheduledQueries" in analysis_spec:
                for each_key in analysis_schema.schema.keys():
                    if str(each_key) == "Or('LogTypes', 'ScheduledQueries')":
                        tmp_logtypes_key = each_key
                        break
                if not tmp_logtypes:
                    tmp_logtypes = analysis_schema.schema[tmp_logtypes_key]
                analysis_schema.schema[tmp_logtypes_key] = [str]
            analysis_schema.validate(analysis_spec)
            # lookup the analysis type id and validate there aren't any conflicts
            analysis_id = lookup_analysis_id(analysis_spec, analysis_type)
            if analysis_id in analysis_ids:
                raise AnalysisIDConflictException(analysis_id)
            # check for duplicates where panther expects a unique set
            invalid_fields = contains_invalid_field_set(analysis_spec)
            if invalid_fields:
                raise AnalysisContainsDuplicatesException(analysis_id, invalid_fields)
            if analysis_type == QUERY and not ignore_table_names:
                invalid_table_names = contains_invalid_table_names(
                    analysis_spec, analysis_id, valid_table_names
                )
                if invalid_table_names:
                    raise AnalysisContainsInvalidTableNamesException(
                        analysis_id, invalid_table_names
                    )
            analysis_ids.append(analysis_id)
            # extra validation for simple detections based on json schema
            if is_simple_detection(analysis_spec):
                try:
                    jsonschema.validate(analysis_spec, SIMPLE_DETECTION_SCHEMA)
                except jsonschema.exceptions.ValidationError as err:
                    error_message = f"{err.json_path}: {err.message}"
                    invalid_specs.append((analysis_spec_filename, error_message))
            # add the validated analysis type to the classified specs
            if analysis_type in [POLICY, RULE, SCHEDULED_RULE]:
                classified_specs[DETECTION].append(
                    (analysis_spec_filename, dir_name, analysis_spec)
                )
            else:
                classified_specs[analysis_type].append(
                    (analysis_spec_filename, dir_name, analysis_spec)
                )
        except SchemaWrongKeyError as err:
            invalid_specs.append((analysis_spec_filename, handle_wrong_key_error(err, keys)))
        except (
            SchemaMissingKeyError,
            SchemaForbiddenKeyError,
            SchemaUnexpectedTypeError,
        ) as err:
            invalid_specs.append((analysis_spec_filename, err))
            continue
        except SchemaError as err:
            # Intercept the error, otherwise the error message becomes confusing and unreadable
            error = err
            err_str = str(err)
            first_half = err_str.split(":")[0]
            second_half = err_str.split(")")[-1]
            if "LogTypes" in str(err):
                error = SchemaError(f"{first_half}: LOG_TYPE_REGEX{second_half}")
            elif "ResourceTypes" in str(err):
                error = SchemaError(f"{first_half}: RESOURCE_TYPE_REGEX{second_half}")
            invalid_specs.append((analysis_spec_filename, error))
        except Exception as err:  # pylint: disable=broad-except
            # Catch arbitrary exceptions thrown by bad specification files
            invalid_specs.append((analysis_spec_filename, err))
            continue
        finally:
            # Restore original values
            if tmp_logtypes and tmp_logtypes_key:
                analysis_schema.schema[tmp_logtypes_key] = tmp_logtypes

    return classified_specs, invalid_specs


def lookup_analysis_id(analysis_spec: Any, analysis_type: str) -> str:
    analysis_id = "UNKNOWN_ID"
    if analysis_type == DATAMODEL:
        analysis_id = analysis_spec["DataModelID"]
    if analysis_type == GLOBAL:
        analysis_id = analysis_spec["GlobalID"]
    if analysis_type == LOOKUP_TABLE:
        analysis_id = analysis_spec["LookupName"]
    if analysis_type == PACK:
        analysis_id = analysis_spec["PackID"]
    if analysis_type == POLICY:
        analysis_id = analysis_spec["PolicyID"]
    if analysis_type == QUERY:
        analysis_id = analysis_spec["QueryName"]
    if analysis_type in [RULE, SCHEDULED_RULE]:
        analysis_id = analysis_spec["RuleID"]
    return analysis_id


def handle_wrong_key_error(err: SchemaWrongKeyError, keys: list) -> Exception:
    regex = r"Wrong key(?:s)? (.+?) in (.*)$"
    matches = re.match(regex, str(err))
    msg = "{} not in list of valid keys: {}"
    try:
        if matches:
            raise SchemaWrongKeyError(msg.format(matches.group(1), keys)) from err
        raise SchemaWrongKeyError(msg.format("UNKNOWN_KEY", keys)) from err
    except SchemaWrongKeyError as exc:
        return exc


def run_tests(  # pylint: disable=too-many-arguments
    analysis: Dict[str, Any],
    analysis_data_models: Dict[str, DataModel],
    detection: Detection,
    failed_tests: DefaultDict[str, list],
    minimum_tests: int,
    destinations_by_name: Dict[str, FakeDestination],
    ignore_exception_types: List[Type[Exception]],
    all_test_results: typing.Optional[TestResultsContainer],
) -> DefaultDict[str, list]:
    if len(analysis.get("Tests", [])) < minimum_tests:
        failed_tests[detection.detection_id].append(
            "Insufficient test coverage: {} tests required but only {} found".format(
                minimum_tests, len(analysis.get("Tests", []))
            )
        )

    # First check if any tests exist, so we can print a helpful message if not
    if "Tests" not in analysis:
        print("\tNo tests configured for {}".format(detection.detection_id))
        return failed_tests

    failed_tests = _run_tests(
        analysis_data_models,
        detection,
        analysis["Tests"],
        failed_tests,
        destinations_by_name,
        ignore_exception_types,
        all_test_results,
    )

    if minimum_tests > 1 and not (
        [x for x in analysis["Tests"] if x["ExpectedResult"]]
        and [x for x in analysis["Tests"] if not x["ExpectedResult"]]
    ):
        failed_tests[detection.detection_id].append(
            "Insufficient test coverage: expected at least one positive and one negative test"
        )

    return failed_tests


def _run_tests(  # pylint: disable=too-many-arguments
    analysis_data_models: Dict[str, DataModel],
    detection: Detection,
    tests: List[Dict[str, Any]],
    failed_tests: DefaultDict[str, list],
    destinations_by_name: Dict[str, FakeDestination],
    ignore_exception_types: List[Type[Exception]],
    all_test_results: typing.Optional[TestResultsContainer],
) -> DefaultDict[str, list]:
    status_passed = "passed"
    status_errored = "errored"
    for unit_test in tests:
        test_output = ""
        try:
            entry = unit_test.get("Resource") or unit_test["Log"]
            log_type = entry.get("p_log_type", "")
            mocks = unit_test.get("Mocks")
            mock_methods: Dict[str, Any] = {}
            if mocks:
                mock_methods = {
                    each_mock["objectName"]: MagicMock(return_value=each_mock["returnValue"])
                    for each_mock in mocks
                    if "objectName" in each_mock and "returnValue" in each_mock
                }
            test_case: Mapping = entry
            if detection.detection_type.upper() != TYPE_POLICY.upper():
                test_case = PantherEvent(entry, analysis_data_models.get(log_type))
            test_output_buf = io.StringIO()
            with contextlib.redirect_stdout(test_output_buf), contextlib.redirect_stderr(
                test_output_buf
            ):
                if mock_methods:
                    with patch.multiple(detection.module, **mock_methods):
                        result = detection.run(
                            test_case, {}, destinations_by_name, batch_mode=False
                        )
                else:
                    result = detection.run(test_case, {}, destinations_by_name, batch_mode=False)
            test_output = test_output_buf.getvalue()
        except (AttributeError, KeyError) as err:
            logging.warning("AttributeError: {%s}", err)
            logging.debug(str(err), exc_info=err)
            failed_tests[detection.detection_id].append(unit_test["Name"])
            continue
        except Exception as err:  # pylint: disable=broad-except
            # Catch arbitrary exceptions raised by user code
            logging.warning("Unexpected exception: {%s}", err)
            logging.debug(str(err), exc_info=err)
            failed_tests[detection.detection_id].append(unit_test["Name"])
            continue
        finally:
            if len(test_output) > 0 and not all_test_results:
                # not buffering results for later sorting; print any output from tests here:
                print(test_output)

        # print results
        spec = TestSpecification(
            id=unit_test["Name"],
            name=unit_test["Name"],
            data=unit_test.get("Resource") or unit_test["Log"],
            mocks=unit_test.get("Mocks", {}),
            expectations=TestExpectations(detection=unit_test["ExpectedResult"]),
        )

        test_result = TestCaseEvaluator(spec, result).interpret(
            ignore_exception_types=ignore_exception_types
        )

        if all_test_results:
            test_result_str = status_passed if test_result.passed else status_errored
            stored_test_results = getattr(all_test_results, test_result_str)
            if test_result.detectionId not in stored_test_results:
                stored_test_results[test_result.detectionId] = []
            stored_test_results[test_result.detectionId].append(
                TestResultContainer(
                    detection=detection,
                    result=test_result,
                    failed_tests=failed_tests,
                    output=test_output,
                )
            )
        else:
            _print_test_result(detection, test_result, failed_tests)

    return failed_tests


def _print_test_result(
    detection: Detection, test_result: TestResult, failed_tests: DefaultDict[str, list]
) -> None:
    status_pass = "PASS"  # nosec
    status_fail = "FAIL"
    if test_result.passed:
        outcome = status_pass
    else:
        outcome = status_fail
    # print overall status for this test
    print("\t[{}] {}".format(outcome, test_result.name))

    # print function output and status as necessary
    functions = asdict(test_result.functions)
    for function_name, function_result in functions.items():
        printable_name = function_name.replace("Function", "")
        if printable_name == "detection":
            # extract this detections matcher function name
            printable_name = detection.matcher_function_name
        if function_result:
            if function_result.get("error"):
                # add this as output to the failed test spec as well
                failed_tests[detection.detection_id].append(f"{test_result.name}:{printable_name}")
                print(
                    "\t\t[{}] [{}] {}".format(
                        status_fail, printable_name, function_result.get("error", {}).get("message")
                    )
                )
            # if it didn't error, we simply need to check if the output was as expected
            elif not function_result.get("matched", True):
                failed_tests[detection.detection_id].append(f"{test_result.name}:{printable_name}")
                print(
                    "\t\t[{}] [{}] {}".format(
                        status_fail, printable_name, function_result.get("output")
                    )
                )
            else:
                print(
                    "\t\t[{}] [{}] {}".format(
                        status_pass, printable_name, function_result.get("output")
                    )
                )


def setup_parser() -> argparse.ArgumentParser:
    # pylint: disable=too-many-statements,too-many-locals
    # setup dictionary of named args for some common arguments across commands
    batch_uploads_name = "--batch"
    batch_uploads_arg: Dict[str, Any] = {
        "action": "store_true",
        "default": False,
        "required": False,
        "help": "When set your upload will be broken down into multiple zip files",
    }
    filter_name = "--filter"
    filter_arg: Dict[str, Any] = {"required": False, "metavar": "KEY=VALUE", "nargs": "+"}
    kms_key_name = "--kms-key"
    kms_key_arg: Dict[str, Any] = {
        "type": str,
        "help": "The key id to use to sign the release asset.",
        "required": False,
    }
    min_test_name = "--minimum-tests"
    min_test_arg: Dict[str, Any] = {
        "default": 0,
        "type": int,
        "help": "The minimum number of tests in order for a detection to be considered passing. "
        + "If a number greater than 1 is specified, at least one True and one False test is "
        + "required.",
        "required": False,
    }
    out_name = "--out"
    out_arg: Dict[str, Any] = {
        "default": ".",
        "type": str,
        "help": "The path to store output files.",
        "required": False,
    }
    path_name = "--path"
    path_arg: Dict[str, Any] = {
        "default": ".",
        "type": str,
        "help": "The relative path to Panther policies and rules.",
        "required": False,
    }
    skip_test_name = "--skip-tests"
    skip_test_arg: Dict[str, Any] = {
        "action": "store_true",
        "default": False,
        "dest": "skip_tests",
        "required": False,
    }
    skip_disabled_test_name = "--skip-disabled-tests"
    skip_disabled_test_arg: Dict[str, Any] = {
        "action": "store_true",
        "default": False,
        "dest": "skip_disabled_tests",
        "required": False,
    }
    ignore_extra_keys_name = "--ignore-extra-keys"
    ignore_extra_keys_arg: Dict[str, Any] = {
        "required": False,
        "default": False,
        "type": strtobool,
        "help": "Meant for advanced users; allows skipping of extra keys from schema validation.",
    }
    ignore_files_name = "--ignore-files"
    ignore_files_arg: Dict[str, Any] = {
        "required": False,
        "dest": "ignore_files",
        "nargs": "+",
        "help": "Relative path to files in this project to be ignored by panther-analysis tool, "
        + "space separated. Example ./foo.yaml ./bar/baz.yaml",
        "type": str,
        "default": [],
    }
    available_destination_name = "--available-destination"
    available_destination_arg: Dict[str, Any] = {
        "required": False,
        "default": None,
        "type": str,
        "action": "append",
        "help": "A destination name that may be returned by the destinations function. "
        "Repeat the argument to define more than one name.",
    }
    sort_test_results_name = "--sort-test-results"
    sort_test_results_arg: Dict[str, Any] = {
        "action": "store_true",
        "required": False,
        "default": False,
        "dest": "sort_test_results",
        "help": "Sort test results by whether the test passed or failed (passing tests first), "
        "then by rule ID",
    }
    ignore_table_names_name = "--ignore-table-names"
    ignore_table_names_arg: Dict[str, Any] = {
        "action": "store_true",
        "default": False,
        "dest": "ignore_table_names",
        "required": False,
        "help": "Allows skipping of table name validation from schema validation. Useful when querying "
        "non-Panther or non-Snowflake tables",
    }
    valid_table_names_name = "--valid-table-names"
    valid_table_names_arg: Dict[str, Any] = {
        "required": False,
        "dest": "valid_table_names",
        "nargs": "+",
        "help": "Fully qualified table names that should be considered valid during schema validation "
        + "(in addition to standard Panther/Snowflake tables), space separated. "
        + "Accepts '*' as wildcard character matching 0 or more characters. "
        + "Example foo.bar.baz bar.baz.* foo.*bar.baz baz.* *.foo.*",
        "type": str,
        "default": [],
    }

    # -- root parser

    parser = argparse.ArgumentParser(
        description="Panther Analysis Tool: A command line tool for "
        + "managing Panther policies and rules.",
        prog="panther_analysis_tool",
    )
    parser.add_argument("--version", action="version", version=VERSION_STRING)
    parser.add_argument("--debug", action="store_true", dest="debug")
    subparsers = parser.add_subparsers()

    # -- release command

    release_parser = subparsers.add_parser(
        "release",
        help="Create release assets for repository containing panther detections. "
        + "Generates a file called panther-analysis-all.zip and optionally generates "
        + "panther-analysis-all.sig",
    )

    standard_args.for_public_api(release_parser, required=False)
    standard_args.using_aws_profile(release_parser)

    release_parser.add_argument(filter_name, **filter_arg)
    release_parser.add_argument(ignore_files_name, **ignore_files_arg)
    release_parser.add_argument(kms_key_name, **kms_key_arg)
    release_parser.add_argument(min_test_name, **min_test_arg)
    release_parser.add_argument(out_name, **out_arg)
    release_parser.add_argument(path_name, **path_arg)
    release_parser.add_argument(skip_test_name, **skip_test_arg)
    release_parser.add_argument(skip_disabled_test_name, **skip_disabled_test_arg)
    release_parser.add_argument(available_destination_name, **available_destination_arg)
    release_parser.add_argument(sort_test_results_name, **sort_test_results_arg)
    release_parser.add_argument(ignore_table_names_name, **ignore_table_names_arg)
    release_parser.add_argument(valid_table_names_name, **valid_table_names_arg)
    release_parser.set_defaults(func=generate_release_assets)

    # -- test command

    test_parser = subparsers.add_parser(
        "test", help="Validate analysis specifications and run policy and rule tests."
    )
    test_parser.add_argument(filter_name, **filter_arg)
    test_parser.add_argument(min_test_name, **min_test_arg)
    test_parser.add_argument(path_name, **path_arg)
    test_parser.add_argument(ignore_extra_keys_name, **ignore_extra_keys_arg)
    test_parser.add_argument(ignore_files_name, **ignore_files_arg)
    test_parser.add_argument(skip_disabled_test_name, **skip_disabled_test_arg)
    test_parser.add_argument(available_destination_name, **available_destination_arg)
    test_parser.add_argument(sort_test_results_name, **sort_test_results_arg)
    test_parser.add_argument(ignore_table_names_name, **ignore_table_names_arg)
    test_parser.add_argument(valid_table_names_name, **valid_table_names_arg)
    test_parser.set_defaults(func=test_analysis)

    # -- publish command

    publish_parser = subparsers.add_parser(
        "publish",
        help="Publishes a new release, generates the release assets, and uploads them. "
        + "Generates a file called panther-analysis-all.zip and optionally generates "
        + "panther-analysis-all.sig",
    )
    publish_parser.add_argument(
        "--body",
        help="The text body for the release",
        type=str,
        default="",
    )
    publish_parser.add_argument(
        "--github-branch",
        help="The branch to base the release on",
        type=str,
        default="main",
    )
    publish_parser.add_argument(
        "--github-owner",
        help="The github owner of the repository",
        type=str,
        default="panther-labs",
    )
    publish_parser.add_argument(
        "--github-repository",
        help="The github repository name",
        type=str,
        default="panther-analysis",
    )
    publish_parser.add_argument(
        "--github-tag",
        help="The tag name for this release",
        type=str,
        required=True,
    )

    standard_args.for_public_api(publish_parser, required=False)
    standard_args.using_aws_profile(publish_parser)

    publish_parser.add_argument(filter_name, **filter_arg)
    publish_parser.add_argument(kms_key_name, **kms_key_arg)
    publish_parser.add_argument(min_test_name, **min_test_arg)
    publish_parser.add_argument(out_name, **out_arg)
    publish_parser.add_argument(skip_test_name, **skip_test_arg)
    publish_parser.add_argument(skip_disabled_test_name, **skip_disabled_test_arg)
    publish_parser.add_argument(available_destination_name, **available_destination_arg)
    publish_parser.add_argument(ignore_files_name, **ignore_files_arg)
    publish_parser.set_defaults(func=publish_release)

    # -- upload command

    upload_parser = subparsers.add_parser(
        "upload", help="Upload specified policies and rules to a Panther deployment."
    )
    upload_parser.add_argument(
        "--max-retries",
        help="Retry to upload on a failure for a maximum number of times",
        default=10,
        type=int,
        required=False,
    )

    no_async_uploads_name = "--no-async"
    no_async_uploads_arg: Dict[str, Any] = {
        "action": "store_true",
        "default": False,
        "required": False,
        "help": "When set your upload will be synchronous",
    }

    standard_args.for_public_api(upload_parser, required=False)
    standard_args.using_aws_profile(upload_parser)

    upload_parser.add_argument(filter_name, **filter_arg)
    upload_parser.add_argument(min_test_name, **min_test_arg)
    upload_parser.add_argument(out_name, **out_arg)
    upload_parser.add_argument(path_name, **path_arg)
    upload_parser.add_argument(skip_test_name, **skip_test_arg)
    upload_parser.add_argument(skip_disabled_test_name, **skip_disabled_test_arg)
    upload_parser.add_argument(ignore_extra_keys_name, **ignore_extra_keys_arg)
    upload_parser.add_argument(ignore_files_name, **ignore_files_arg)
    upload_parser.add_argument(available_destination_name, **available_destination_arg)
    upload_parser.add_argument(sort_test_results_name, **sort_test_results_arg)
    upload_parser.add_argument(batch_uploads_name, **batch_uploads_arg)
    upload_parser.add_argument(no_async_uploads_name, **no_async_uploads_arg)
    upload_parser.add_argument(ignore_table_names_name, **ignore_table_names_arg)
    upload_parser.add_argument(valid_table_names_name, **valid_table_names_arg)
    upload_parser.set_defaults(func=pat_utils.func_with_backend(upload_analysis))

    # -- delete command

    delete_parser = subparsers.add_parser(
        "delete", help="Delete policies, rules, or saved queries from a Panther deployment"
    )
    delete_parser.add_argument(
        "--no-confirm",
        help="Skip manual confirmation of deletion",
        action="store_true",
        dest="confirm_bypass",
    )
    delete_parser.add_argument(
        "--athena-datalake",
        help="Instance DataLake is backed by Athena",
        action="store_true",
        dest="athena_datalake",
    )

    standard_args.for_public_api(delete_parser, required=False)
    standard_args.using_aws_profile(delete_parser)

    delete_parser.add_argument(
        "--analysis-id",
        help="Space separated list of Detection IDs",
        required=False,
        dest="analysis_id",
        type=str,
        default=[],
        nargs="+",
    )

    delete_parser.add_argument(
        "--query-id",
        help="Space separated list of Saved Queries",
        required=False,
        dest="query_id",
        nargs="+",
        type=str,
        default=[],
    )

    delete_parser.set_defaults(func=pat_utils.func_with_backend(bulk_delete.run))

    # -- update custom schemas command

    update_custom_schemas_parser = subparsers.add_parser(
        "update-custom-schemas", help="Update or create custom schemas on a Panther deployment."
    )

    standard_args.for_public_api(update_custom_schemas_parser, required=False)
    standard_args.using_aws_profile(update_custom_schemas_parser)

    custom_schemas_path_arg = path_arg.copy()
    custom_schemas_path_arg["help"] = "The relative or absolute path to Panther custom schemas."
    update_custom_schemas_parser.add_argument(path_name, **custom_schemas_path_arg)
    update_custom_schemas_parser.set_defaults(
        func=pat_utils.func_with_backend(update_custom_schemas)
    )

    # -- test lookup command

    test_lookup_table_parser = subparsers.add_parser(
        "test-lookup-table", help="Validate a Lookup Table spec file."
    )

    standard_args.using_aws_profile(test_lookup_table_parser)

    test_lookup_table_parser.add_argument(
        "--path",
        type=str,
        help="The relative path to a lookup table input file.",
        default=".",
        required=True,
    )

    test_lookup_table_parser.set_defaults(func=test_lookup_table)

    # -- zip command

    zip_parser = subparsers.add_parser(
        "zip", help="Create an archive of local policies and rules for uploading to Panther."
    )
    zip_parser.add_argument(filter_name, **filter_arg)
    zip_parser.add_argument(ignore_files_name, **ignore_files_arg)
    zip_parser.add_argument(min_test_name, **min_test_arg)
    zip_parser.add_argument(out_name, **out_arg)
    zip_parser.add_argument(path_name, **path_arg)
    zip_parser.add_argument(skip_test_name, **skip_test_arg)
    zip_parser.add_argument(skip_disabled_test_name, **skip_disabled_test_arg)
    zip_parser.add_argument(available_destination_name, **available_destination_arg)
    zip_parser.add_argument(sort_test_results_name, **sort_test_results_arg)
    zip_parser.add_argument(ignore_table_names_name, **ignore_table_names_arg)
    zip_parser.add_argument(valid_table_names_name, **valid_table_names_arg)
    zip_parser.set_defaults(func=zip_analysis)

    # -- check-connection command

    check_conn_parser = subparsers.add_parser(
        "check-connection", help="Check your Panther API connection"
    )

    standard_args.for_public_api(check_conn_parser, required=False)

    check_conn_parser.set_defaults(func=pat_utils.func_with_backend(check_connection.run))

    # -- sdk command

    panthersdk_parser = subparsers.add_parser(
        "sdk",
        help="Perform operations using the Panther SDK exclusively " "(pass sdk --help for more)",
    )
    standard_args.for_public_api(panthersdk_parser, required=False)
    standard_args.using_aws_profile(panthersdk_parser)
    panthersdk_subparsers = panthersdk_parser.add_subparsers()

    panthersdk_upload_parser = panthersdk_subparsers.add_parser(
        "upload", help="Upload policies and rules generated from your Panther content"
    )
    panthersdk_upload_parser.set_defaults(func=pat_utils.func_with_backend(panthersdk_upload.run))

    panthersdk_test_parser = panthersdk_subparsers.add_parser(
        "test", help="Validate analysis specifications and run policy and rule tests."
    )
    panthersdk_test_parser.add_argument(min_test_name, **min_test_arg)
    panthersdk_test_parser.add_argument(skip_disabled_test_name, **skip_disabled_test_arg)
    panthersdk_test_parser.set_defaults(func=panthersdk_test.run)

    return parser


def setup_dynaconf() -> Dict[str, Any]:
    config_file_settings_raw = Dynaconf(
        settings_file=CONFIG_FILE,
        envvar_prefix="PANTHER",
        validators=[
            Validator("AWS_PROFILE", is_type_of=str),
            Validator("MINIMUM_TESTS", is_type_of=int),
            Validator("OUT", is_type_of=str),
            Validator("PATH", is_type_of=str),
            Validator("SKIP_TEST", is_type_of=bool),
            Validator("SKIP_DISABLED_TESTS", is_type_of=bool),
            Validator("IGNORE_FILES", is_type_of=(str, list)),
            Validator("AVAILABLE_DESTINATION", is_type_of=(str, list)),
            Validator("KMS_KEY", is_type_of=str),
            Validator("BODY", is_type_of=str),
            Validator("GITHUB_BRANCH", is_type_of=str),
            Validator("GITHUB_OWNER", is_type_of=str),
            Validator("GITHUB_REPOSITORY", is_type_of=str),
            Validator("GITHUB_TAG", is_type_of=str),
            Validator("FILTER", is_type_of=dict),
            Validator("API_TOKEN", is_type_of=str),
            Validator("API_HOST", is_type_of=str),
        ],
    )
    # Dynaconf stores its keys in ALL CAPS
    return {k.lower(): v for k, v in config_file_settings_raw.as_dict().items()}


def dynaconf_argparse_merge(
    argparse_dict: Dict[str, Any], config_file_settings: Dict[str, Any]
) -> None:
    # Set up another parser w/ no defaults
    aux_parser = argparse.ArgumentParser(argument_default=argparse.SUPPRESS)
    for k in argparse_dict:
        arg_name = k.replace("_", "-")
        if isinstance(argparse_dict[k], bool):
            aux_parser.add_argument("--" + arg_name, action="store_true")
        else:
            aux_parser.add_argument("--" + arg_name)
    # cli_args only contains args that were passed in the command line
    cli_args, _ = aux_parser.parse_known_args()
    for key, value in config_file_settings.items():
        if key not in cli_args:
            argparse_dict[key] = value


# Parses the filters, expects a list of strings
def parse_filter(filters: List[str]) -> Tuple[Dict[str, Any], Dict[str, Any]]:
    parsed_filters: Dict[str, Any] = {}
    parsed_filters_inverted: Dict[str, Any] = {}
    for filt in filters:
        split = filt.split("=")
        if len(split) != 2 or split[0] == "" or split[1] == "":
            logging.warning("Filter %s is not in format KEY=VALUE, skipping", filt)
            continue
        # Check for "!="
        invert_filter = split[0].endswith("!")
        if invert_filter:
            split[0] = split[0][:-1]  # Remove the trailing "!"
        key = split[0]
        if not any(
            (
                key
                in (
                    list(GLOBAL_SCHEMA.schema.keys())
                    + list(POLICY_SCHEMA.schema.keys())
                    + list(RULE_SCHEMA.schema.keys())
                )
                for key in (key, Optional(key))
            )
        ):
            logging.warning("Filter key %s is not a valid filter field, skipping", key)
            continue
        if invert_filter:
            parsed_filters_inverted[key] = split[1].split(",")
        else:
            parsed_filters[key] = split[1].split(",")
        # Handle boolean fields
        if key == "Enabled":
            try:
                bool_value = bool(strtobool(split[1]))
            except ValueError:
                logging.warning("Filter key %s should have either true or false, skipping", key)
                continue
            if invert_filter:
                parsed_filters_inverted[key] = [bool_value]
            else:
                parsed_filters[key] = [bool_value]
    return parsed_filters, parsed_filters_inverted


def run() -> None:
    # setup logger and print version info as necessary
    logging.basicConfig(
        format="[%(levelname)s][%(name)s]: %(message)s",
        level=logging.INFO,
    )
    latest = pat_utils.get_latest_version()
    if not pat_utils.is_latest(latest):
        logging.warning(
            "A new version of %s is available. To upgrade from version '%s' to '%s', run:\n\t"
            "pip3 install %s --upgrade\n",
            PACKAGE_NAME,
            VERSION_STRING,
            latest,
            PACKAGE_NAME,
        )

    parser = setup_parser()
    # if no args are passed, print the help output
    args = parser.parse_args(args=None if sys.argv[1:] else ["--help"])

    if args.debug:
        logging.getLogger().setLevel(logging.DEBUG)
    else:
        aiohttp_logger.setLevel(logging.WARNING)
        logging.getLogger("sqlfluff.parser").setLevel(logging.WARNING)
        logging.getLogger("sqlfluff.linter").setLevel(logging.WARNING)
        logging.getLogger("sqlfluff.lexer").setLevel(logging.WARNING)
        logging.getLogger("sqlfluff.templater").setLevel(logging.WARNING)

    if getattr(args, "filter", None) is not None:
        args.filter, args.filter_inverted = parse_filter(args.filter)
    if getattr(args, "filter_inverted", None) is None:
        args.filter_inverted = {}

    for key in os.environ:
        if key.startswith("PANTHER_"):
            logging.info("Found Environment Variables prefixed with 'PANTHER'.")
            break
    if os.path.exists(CONFIG_FILE):
        logging.info(
            "Found Config File %s . NOTE: COMMAND LINE OPTIONS WILL OVERRIDE SETTINGS IN CONFIG FILE",
            CONFIG_FILE,
        )
    config_file_settings = setup_dynaconf()
    dynaconf_argparse_merge(vars(args), config_file_settings)
    if args.debug:
        for key, value in vars(args).items():
            logging.debug(f"{key}={value}")  # pylint: disable=W1203

    # Although not best practice, the alternative is ugly and significantly harder to maintain.
    if bool(getattr(args, "ignore_extra_keys", None)):
        RULE_SCHEMA._ignore_extra_keys = True  # pylint: disable=protected-access
        POLICY_SCHEMA._ignore_extra_keys = True  # pylint: disable=protected-access

    try:
        return_code, out = args.func(args)
    except Exception as err:  # pylint: disable=broad-except
        # Catch arbitrary exceptions without printing help message
        logging.warning('Unhandled exception: "%s"', err)
        logging.debug("Full error traceback:", exc_info=err)
        sys.exit(1)

    if return_code == 1:
        if out:
            logging.error(out)
    elif return_code == 0:
        if out:
            logging.info(out)

    sys.exit(return_code)


if __name__ == "__main__":
    run()<|MERGE_RESOLUTION|>--- conflicted
+++ resolved
@@ -116,16 +116,12 @@
     SIMPLE_DETECTION_SCHEMA,
     TYPE_SCHEMA,
 )
-<<<<<<< HEAD
-from panther_analysis_tool.util import is_simple_detection
-=======
-from panther_analysis_tool.util import convert_unicode
+from panther_analysis_tool.util import convert_unicode, is_simple_detection
 from panther_analysis_tool.validation import (
     contains_invalid_field_set,
     contains_invalid_table_names,
     validate_packs,
 )
->>>>>>> adabe973
 from panther_analysis_tool.zip_chunker import ZipArgs, ZipChunk, analysis_chunks
 
 # interpret datetime as str, the backend uses the default behavior for json.loads, which
