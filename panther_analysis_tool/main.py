"""
 Analysis Tool is a command line interface for writing,
testing, and packaging policies/rules.
Copyright (C) 2020 Panther Labs Inc

This program is free software: you can redistribute it and/or modify
it under the terms of the GNU Affero General Public License as
published by the Free Software Foundation, either version 3 of the
License, or (at your option) any later version.

This program is distributed in the hope that it will be useful,
but WITHOUT ANY WARRANTY; without even the implied warranty of
MERCHANTABILITY or FITNESS FOR A PARTICULAR PURPOSE.  See the
GNU Affero General Public License for more details.

You should have received a copy of the GNU Affero General Public License
along with this program.  If not, see <http://www.gnu.org/licenses/>.
"""

import argparse
import base64
import hashlib
import importlib.util
import json
import logging
import mimetypes
import os
import re
import shutil
import subprocess  # nosec
import sys
import tempfile
import time
import zipfile
from collections import defaultdict
from collections.abc import Mapping
from dataclasses import asdict
from datetime import datetime
# Comment below disabling pylint checks is due to a bug in the CircleCi image with Pylint
# It seems to be unable to import the distutils module, however the module is present and importable
# in the Python Repl.
from distutils.util import strtobool  # pylint: disable=E0611, E0401
from fnmatch import fnmatch
from importlib.abc import Loader
from typing import Any, DefaultDict, Dict, Iterator, List, Set, Tuple, Type
from unittest.mock import MagicMock, patch
from uuid import uuid4

import botocore
import requests
import schema
from dynaconf import Dynaconf, Validator
from gql.transport.aiohttp import log as aiohttp_logger
from panther_core.data_model import DataModel
from panther_core.enriched_event import PantherEvent
from panther_core.exceptions import UnknownDestinationError
from panther_core.policy import TYPE_POLICY, Policy
from panther_core.rule import Detection, Rule
from panther_core.testing import (
    TestCaseEvaluator,
    TestExpectations,
    TestResult,
    TestSpecification,
)
from ruamel.yaml import YAML, SafeConstructor, constructor
from ruamel.yaml import parser as YAMLParser
from ruamel.yaml import scanner as YAMLScanner
from schema import (
    Optional,
    Schema,
    SchemaError,
    SchemaForbiddenKeyError,
    SchemaMissingKeyError,
    SchemaUnexpectedTypeError,
    SchemaWrongKeyError,
)

from panther_analysis_tool.backend.client import (
    BackendError,
    Client as BackendClient,
    BulkUploadParams,
)
from panther_analysis_tool.cmd import (
    bulk_delete,
    standard_args,
    check_connection,
    configsdk_upload,
    configsdk_test,
)
from panther_analysis_tool.destination import FakeDestination
from panther_analysis_tool.log_schemas import user_defined
from panther_analysis_tool.schemas import (
    DATA_MODEL_SCHEMA,
    GLOBAL_SCHEMA,
    LOOKUP_TABLE_SCHEMA,
    PACK_SCHEMA,
    POLICY_SCHEMA,
    RULE_SCHEMA,
    SCHEDULED_QUERY_SCHEMA,
    TYPE_SCHEMA,
)
from panther_analysis_tool.util import get_client, func_with_backend

CONFIG_FILE = ".panther_settings.yml"
DATA_MODEL_LOCATION = "./data_models"
HELPERS_LOCATION = "./global_helpers"
LUTS_LOCATION = "./lookup_tables"
DATA_MODEL_PATH_PATTERN = "*data_models*"
LUTS_PATH_PATTERN = "*lookup_tables*"
HELPERS_PATH_PATTERN = "*/global_helpers"
PACKS_PATH_PATTERN = "*/packs"
POLICIES_PATH_PATTERN = "*policies*"
QUERIES_PATH_PATTERN = "*queries*"
RULES_PATH_PATTERN = "*rules*"
TMP_HELPER_MODULE_LOCATION = os.path.join(tempfile.gettempdir(), "panther-path", "globals")

DATAMODEL = "datamodel"
DETECTION = "detection"
GLOBAL = "global"
LOOKUP_TABLE = "lookup_table"
PACK = "pack"
POLICY = "policy"
QUERY = "scheduled_query"
RULE = "rule"
SCHEDULED_RULE = "scheduled_rule"

RESERVED_FUNCTIONS = (
    "alert_context",
    "dedup",
    "description",
    "destinations",
    "reference",
    "runbook",
    "severity",
    "title",
)

VALID_SEVERITIES = ["INFO", "LOW", "MEDIUM", "HIGH", "CRITICAL"]

SCHEMAS: Dict[str, Schema] = {
    DATAMODEL: DATA_MODEL_SCHEMA,
    GLOBAL: GLOBAL_SCHEMA,
    LOOKUP_TABLE: LOOKUP_TABLE_SCHEMA,
    PACK: PACK_SCHEMA,
    POLICY: POLICY_SCHEMA,
    QUERY: SCHEDULED_QUERY_SCHEMA,
    RULE: RULE_SCHEMA,
    SCHEDULED_RULE: RULE_SCHEMA,
}

SET_FIELDS = [
    "LogTypes",
    "PackIDs",
    "OutputIds",
    "SummaryAttributes",
    "Suppressions",
    "Tags",
]

# interpret datetime as str, the backend uses the default behavior for json.loads, which
# interprets these as str.  This sets global config for ruamel SafeConstructor
constructor.SafeConstructor.add_constructor(
    "tag:yaml.org,2002:timestamp", SafeConstructor.construct_yaml_str
)


# exception for conflicting ids
class AnalysisIDConflictException(Exception):
    def __init__(self, analysis_id: str):
        self.message = "Conflicting AnalysisID: [{}]".format(analysis_id)
        super().__init__(self.message)


# exception for conflicting ids
class AnalysisContainsDuplicatesException(Exception):
    def __init__(self, analysis_id: str, invalid_fields: List[str]):
        self.message = (
            "Specification file for [{}] contains fields with duplicate values: [{}]".format(
                analysis_id, ", ".join(x for x in invalid_fields)
            )
        )
        super().__init__(self.message)


def load_module(filename: str) -> Tuple[Any, Any]:
    """Loads the analysis function module from a file.

    Args:
        filename: The relative path to the file.

    Returns:
        A loaded Python module.
    """
    module_name = filename.split(".")[0]
    spec = importlib.util.spec_from_file_location(module_name, filename)
    module = importlib.util.module_from_spec(spec)
    try:
        assert isinstance(spec.loader, Loader)  # nosec
        spec.loader.exec_module(module)
    except FileNotFoundError as err:
        print("\t[ERROR] File not found: " + filename + ", skipping\n")
        return None, err
    except Exception as err:  # pylint: disable=broad-except
        # Catch arbitrary exceptions thrown by user code
        print("\t[ERROR] Error loading module, skipping\n")
        return None, err
    return module, None


def load_analysis_specs(
        directories: List[str], ignore_files: List[str]
) -> Iterator[Tuple[str, str, Any, Any]]:
    """Loads the analysis specifications from a file.

    Args:
        directories: The relative path to Panther policies or rules.
        ignore_files: Files that Panther Analysis Tool should not process

    Yields:
        A tuple of the relative filepath, directory name, and loaded analysis specification dict.
    """
    # setup a list of paths to ensure we do not import the same files
    # multiple times, which can happen when testing from root directory without filters
    ignored_normalized = []
    for file in ignore_files:
        ignored_normalized.append(os.path.normpath(file))

    loaded_specs: List[Any] = []
    for directory in directories:
        for relative_path, _, file_list in os.walk(directory):
            # Skip hidden folders
            if (
                    relative_path.split("/")[-1].startswith(".")
                    and relative_path != "./"
                    and relative_path != "."
            ):
                continue
            # setup yaml object
            yaml = YAML(typ="safe")
            # If the user runs with no path args, filter to make sure
            # we only run folders with valid analysis files. Ensure we test
            # files in the current directory by not skipping this iteration
            # when relative_path is the current dir
            if directory in [".", "./"] and relative_path not in [".", "./"]:
                if not any(
                        (
                                fnmatch(relative_path, path_pattern)
                                for path_pattern in (
                                DATA_MODEL_PATH_PATTERN,
                                HELPERS_PATH_PATTERN,
                                LUTS_PATH_PATTERN,
                                RULES_PATH_PATTERN,
                                PACKS_PATH_PATTERN,
                                POLICIES_PATH_PATTERN,
                                QUERIES_PATH_PATTERN,
                        )
                        )
                ):
                    logging.debug("Skipping path %s", relative_path)
                    continue
            for filename in sorted(file_list):
                # Skip hidden files
                if filename.startswith("."):
                    continue
                spec_filename = os.path.abspath(os.path.join(relative_path, filename))
                # skip loading files that have already been imported
                if spec_filename in loaded_specs:
                    continue
                # Dont load files that are explictly ignored
                relative_name = os.path.normpath(os.path.join(relative_path, filename))
                if relative_name in ignored_normalized:
                    logging.info("ignoring file %s", relative_name)
                    continue
                loaded_specs.append(spec_filename)
                if fnmatch(filename, "*.y*ml"):
                    with open(spec_filename, "r") as spec_file_obj:
                        try:
                            yield spec_filename, relative_path, yaml.load(spec_file_obj), None
                        except (YAMLParser.ParserError, YAMLScanner.ScannerError) as err:
                            # recreate the yaml object and yield the error
                            yaml = YAML(typ="safe")
                            yield spec_filename, relative_path, None, err
                if fnmatch(filename, "*.json"):
                    with open(spec_filename, "r") as spec_file_obj:
                        try:
                            yield spec_filename, relative_path, json.load(spec_file_obj), None
                        except ValueError as err:
                            yield spec_filename, relative_path, None, err


def datetime_converted(obj: Any) -> Any:
    """A helper function for dumping spec files to JSON.

    Args:
        obj: Any object to convert.

    Returns:
        A string representation of the datetime.
    """
    if isinstance(obj, datetime):
        return obj.__str__()
    return obj


def _convert_keys_to_lowercase(mapping: Dict[str, Any]) -> Dict[str, Any]:
    """A helper function for converting top-level dictionary keys to lowercase.
    Converting keys to lowercase maintains compatibility with how the backend
    behaves.

    Args:
        mapping: The dictionary.

    Returns:
        A new dictionary with each key converted with str.lower()
    """
    return {k.lower(): v for k, v in mapping.items()}


def zip_analysis(args: argparse.Namespace) -> Tuple[int, str]:
    """Tests, validates, and then archives all policies and rules into a local zip file.

    Returns 1 if the analysis tests or validation fails.

    Args:
        args: The populated Argparse namespace with parsed command-line arguments.

    Returns:
        A tuple of return code and the archive filename.
    """
    if not args.skip_tests:
        return_code, _ = test_analysis(args)
        if return_code != 0:
            return return_code, ""

    logging.info("Zipping analysis items in %s to %s", args.path, args.out)
    # example: 2019-08-05T18-23-25
    # The colon character is not valid in filenames.
    current_time = datetime.now().isoformat(timespec="seconds").replace(":", "-")
    filename = "panther-analysis-{}.zip".format(current_time)
    if args.out:
        if not os.path.isdir(args.out):
            logging.info(
                "Creating directory: %s",
                args.out,
            )
            os.makedirs(args.out)
        filename = args.out.rstrip("/") + "/" + filename
    with zipfile.ZipFile(filename, "w", zipfile.ZIP_DEFLATED) as zip_out:
        # Always zip the helpers and data models
        analysis = []
        files: Set[str] = set()
        for (file_name, f_path, spec, _) in list(
                load_analysis_specs(
                    [args.path, HELPERS_LOCATION, DATA_MODEL_LOCATION, LUTS_LOCATION], args.ignore_files
                )
        ):
            if file_name not in files:
                analysis.append((file_name, f_path, spec))
                files.add(file_name)
                files.add("./" + file_name)
        analysis = filter_analysis(analysis, args.filter, args.filter_inverted)
        for analysis_spec_filename, dir_name, analysis_spec in analysis:
            zip_out.write(analysis_spec_filename)
            # datamodels may not have python body
            if "Filename" in analysis_spec:
                zip_out.write(os.path.join(dir_name, analysis_spec["Filename"]))
    return 0, filename


def upload_analysis(backend: BackendClient, args: argparse.Namespace) -> Tuple[int, str]:
    """Tests, validates, packages, and uploads all policies and rules into a Panther deployment.

    Returns 1 if the analysis tests, validation, packaging, or upload fails.

    Args:
        backend: a backend client
        args: The populated Argparse namespace with parsed command-line arguments.

    Returns:
        A tuple of return code and the archive filename.
    """

    return_code, archive = zip_analysis(args)
    if return_code != 0:
        return return_code, ""
    return_archive_fname = ""

    # extract max retries we should handle
    max_retries = 10
    if args.max_retries > 10:
        logging.warning("max_retries cannot be greater than 10, defaulting to 10")
    elif args.max_retries < 0:
        logging.warning("max_retries cannot be negative, defaulting to 0")
        max_retries = 0

    with open(archive, "rb") as analysis_zip:
        logging.info("Uploading items to Panther")

        upload_params = BulkUploadParams(zip_bytes=analysis_zip.read())
        retry_count = 0

        while True:
            try:
                response = backend.bulk_upload(upload_params)

                logging.info("Upload success.")
                logging.info("API Response:\n%s",
                             json.dumps(
                                 asdict(response.data),
                                 indent=4
                             )
                             )

                return_code = 0
                return_archive_fname = ""
                break

            except BackendError as be_err:

                if max_retries - retry_count > 0:
                    logging.debug("Failed to upload to Panther: %s.", be_err)
                    retry_count += 1

                    # typical bulk upload takes 30 seconds, allow any currently running one to complete
                    logging.debug("Will retry upload in 30 seconds. Retries remaining: %s", max_retries - retry_count)
                    time.sleep(30)

                else:
                    logging.warning("Exhausted retries attempting to perform bulk upload.")
                    return_code = 1
                    return_archive_fname = ""
                    break

            # PEP8 guide states it is OK to catch BaseException if you log it.
            except BaseException as err:  # pylint: disable=broad-except
                logging.error(err)
                return_code = 1
                return_archive_fname = f"{err}"
                break

    if return_code != 0:
        return return_code, return_archive_fname

    return_code, _ = configsdk_upload.run(backend=backend, args=args, indirect_invocation=True)

    return return_code, return_archive_fname


def parse_lookup_table(args: argparse.Namespace) -> dict:
    """Validates and parses a Lookup Table spec file

    Returns a dict representing the Lookup Table

    Args:
        args: The populated Argparse namespace with parsed command-line arguments.

    Returns:
        A dict representing the Lookup Table, empty when parsing fails
    """

    logging.info("Parsing the Lookup Table spec defined in %s", args.path)
    with open(args.path, "r") as input_file:
        try:
            yaml = YAML(typ="safe")
            lookup_spec = yaml.load(input_file)
            logging.info("Successfully parse the Lookup Table file %s", args.path)
        except (YAMLParser.ParserError, YAMLScanner.ScannerError) as err:
            logging.error("Failed to parse the Lookup Table spec file %s", input_file)
            logging.error(err)
            return {}
        try:
            LOOKUP_TABLE_SCHEMA.validate(lookup_spec)
            logging.info("Successfully validated the Lookup Table file %s", args.path)
        except (
                schema.SchemaError,
                schema.SchemaMissingKeyError,
                schema.SchemaWrongKeyError,
                schema.SchemaForbiddenKeyError,
                schema.SchemaUnexpectedTypeError,
                schema.SchemaOnlyOneAllowedError,
        ) as err:
            logging.error("Invalid schema in the Lookup Table spec file %s", input_file)
            logging.error(err)
            return {}
    return lookup_spec


def test_lookup_table(args: argparse.Namespace) -> Tuple[int, str]:
    """Validates a Lookup Table spec file

    Returns 1 if the validation fails

    Args:
        args: The populated Argparse namespace with parsed command-line arguments.

    Returns:
        A tuple of return code and and empty string (to satisfy calling conventions)
    """

    logging.info("Validating the Lookup Table spec defined in %s", args.path)
    lookup_spec = parse_lookup_table(args)
    if not lookup_spec:
        return 1, ""
    return 0, ""


def update_schemas(args: argparse.Namespace) -> Tuple[int, str]:
    """Updates managed schemas in a Panther deployment.
    Returns 1 if the update fails.
    Args:
        args: The populated Argparse namespace with parsed command-line arguments.
    Returns:
        A tuple of return code and the archive filename.
    """

    client = get_client(args.aws_profile, "lambda")

    logging.info("Fetching updates")
    response = client.invoke(
        FunctionName="panther-logtypes-api",
        InvocationType="RequestResponse",
        Payload=json.dumps({"ListManagedSchemaUpdates": {}}),
    )
    response_str = response["Payload"].read().decode("utf-8")
    response_payload = json.loads(response_str)

    api_err = response_payload.get("error")
    if api_err is not None:
        logging.error(
            "Failed to list managed schema updates\n\tcode: %s\n\terror message: %s",
            api_err["code"],
            api_err["message"],
        )
        return 1, ""

    releases = response_payload.get("releases")
    if not releases:
        logging.info("No updates available.")
        return 0, ""

    tags = [r.get("tag") for r in releases]
    latest_tag = tags[-1]
    while True:
        print("Available versions:")
        for tag in tags:
            print("\t%s" % tag)
        print("Panther will update managed schemas to the latest version (%s)" % latest_tag)

        prompt = "Choose a different version ({0}): ".format(latest_tag)
        choice = input(prompt).strip() or latest_tag  # nosec
        if choice in tags:
            break

        logging.error("Chosen tag %s is not valid", choice)

    manifest_url = releases[tags.index(choice)].get("manifestURL")

    response = client.invoke(
        FunctionName="panther-logtypes-api",
        InvocationType="RequestResponse",
        Payload=json.dumps(
            {"UpdateManagedSchemas": {"release": choice, "manifestURL": manifest_url}}
        ),
    )
    response_str = response["Payload"].read().decode("utf-8")
    response_payload = json.loads(response_str)
    api_err = response_payload.get("error")
    if api_err is not None:
        logging.error(
            "Failed to submit managed schema update to %s\n\tcode: %s\n\terror message: %s",
            choice,
            api_err["code"],
            api_err["message"],
        )
        return 1, ""
    logging.info("Managed schemas updated successfully")
    return 0, ""


def update_custom_schemas(backend: BackendClient, args: argparse.Namespace) -> Tuple[int, str]:
    """
    Updates or creates custom schemas.
    Returns 1 if any file failed to be updated.
    Args:
        args: The populated Argparse namespace with parsed command-line arguments.
    Returns:
        A tuple of return code and a placeholder string.
    """
    normalized_path = user_defined.normalize_path(args.path)
    if not normalized_path:
        return 1, f"path not found: {args.path}"

    uploader = user_defined.Uploader(normalized_path, backend)
    results = uploader.process()
    has_errors = False
    for failed, summary in user_defined.report_summary(normalized_path, results):
        if failed:
            has_errors = True
            logging.error(summary)
        else:
            logging.info(summary)

    return int(has_errors), ""


def generate_release_assets(args: argparse.Namespace) -> Tuple[int, str]:
    # First, generate the appropriate zip file
    # set the output file to appropriate name for the release: panther-analysis-all.zip
    release_file = args.out + "/" + "panther-analysis-all.zip"
    signature_filename = args.out + "/" + "panther-analysis-all.sig"
    return_code, archive = zip_analysis(args)
    if return_code != 0:
        return return_code, ""
    os.rename(archive, release_file)
    logging.info("Release zip file generated: %s", release_file)
    #  If a key is provided, sign a hash of the file
    if args.kms_key:
        # Then generate the sha512 sum of the zip file
        archive_hash = generate_hash(release_file)

        client = get_client(args.aws_profile, "kms")
        try:
            response = client.sign(
                KeyId=args.kms_key,
                Message=archive_hash,
                MessageType="DIGEST",
                SigningAlgorithm="RSASSA_PKCS1_V1_5_SHA_512",
            )
            if response.get("Signature"):
                # write signature out to file
                with open(signature_filename, "wb") as filename:
                    filename.write(base64.b64encode(response.get("Signature")))
                logging.info("Release signature file generated: %s", signature_filename)
            else:
                logging.error("Missing signtaure in response: %s", response)
                return 1, ""
        except botocore.exceptions.ClientError as err:
            logging.error("Failed to sign panther-analysis-all.zip using key (%s)", args.kms_key)
            logging.error(err)
            return 1, ""
    return 0, ""


def generate_hash(filename: str) -> bytes:
    hash_bytes = hashlib.sha512()
    with open(filename, "rb") as name:
        block = name.read(hash_bytes.block_size)
        while block:
            hash_bytes.update(block)
            block = name.read(hash_bytes.block_size)
    # convert to byte string
    return hash_bytes.digest()


def publish_release(args: argparse.Namespace) -> Tuple[int, str]:
    # first, ensure the appropriate github access token is set in the env
    api_token = os.environ.get("GITHUB_TOKEN")
    if not api_token:
        logging.error("error: GITHUB_TOKEN env variable must be set")
        return 1, ""
    release_url = (
        f"https://api.github.com/repos/{args.github_owner}/{args.github_repository}/releases"
    )
    # setup appropriate https headers
    headers = {"accept": "application/vnd.github.v3+json", "Authorization": f"token {api_token}"}
    # check this tag doesn't already exist
    response = requests.get(release_url + f"/tags/{args.github_tag}", headers=headers)
    if response.status_code == 200:
        logging.error("tag already exists %s", args.github_tag)
        return 1, ""
    # create the release directory
    current_time = datetime.now().isoformat(timespec="seconds").replace(":", "-")
    release_dir = args.out if args.out != "." else f"release-{current_time}"
    # setup and generate release assets
    return_code = setup_release(args, release_dir, api_token)
    if return_code != 0:
        return return_code, ""
    # then publish to Github
    return_code = publish_github(args.github_tag, args.body, headers, release_url, release_dir)
    if return_code != 0:
        return return_code, ""
    logging.info("draft release (%s) created in repo (%s)", args.github_tag, release_url)
    return 0, ""


def clone_github(
        owner: str, repo: str, branch: str, path: str, access_token: str
) -> Tuple[int, str]:
    repo_url = (
        f"https://{access_token}@github.com/{owner}/{repo}"
        if access_token
        else f"https://github.com/{owner}/{repo}"
    )
    repo_dir = os.path.join(path, f"{repo}")
    logging.info("Cloning %s branch of %s/%s", branch, owner, repo)
    cmd = [
        "git",
        "clone",
        "--branch",
        branch,
        "--depth",
        "1",
        "-c",
        "advice.detachedHead=false",
        repo_url,
        repo_dir,
    ]
    result = subprocess.run(cmd, check=False, timeout=120)  # nosec
    return result.returncode, ""


def setup_release(args: argparse.Namespace, release_dir: str, token: str) -> int:
    if not os.path.isdir(release_dir):
        logging.info(
            "Creating release directory: %s",
            release_dir,
        )
        os.makedirs(release_dir)
    # pull latest version of the github repo
    return_code, _ = clone_github(
        args.github_owner, args.github_repository, args.github_branch, release_dir, token
    )
    if return_code != 0:
        return return_code
    # generate zip based on latest version of repo
    owd = os.getcwd()
    # change dir to release directory
    os.chdir(release_dir)
    args.path = "."
    # run generate assets from release directory
    return_code, _ = generate_release_assets(args)
    os.chdir(owd)
    return return_code


def publish_github(tag: str, body: str, headers: dict, release_url: str, release_dir: str) -> int:
    payload = {"tag_name": tag, "draft": True}
    if body:
        payload["body"] = body
    response = requests.post(release_url, data=json.dumps(payload), headers=headers)
    if response.status_code != 201:
        logging.error("error creating release (%s) in repo (%s)", tag, release_url)
        logging.error(response.json())
        return 1
    upload_url = response.json().get("upload_url", "").replace("{?name,label}", "")
    if not upload_url:
        logging.error("no upload url in response - assets not uploaded")
        logging.info("draft release (%s) created in repo (%s)", tag, release_url)
        return 1
    return upload_assets_github(upload_url, headers, release_dir)


def upload_assets_github(upload_url: str, headers: dict, release_dir: str) -> int:
    return_code = 0
    # first, find the release assets
    assets = [
        filename
        for filename in os.listdir(release_dir)
        if os.path.isfile(release_dir + "/" + filename)
    ]
    # add release assets
    for filename in assets:
        headers["Content-Type"] = mimetypes.guess_type(filename)[0]
        params = [("name", filename)]
        data = open(release_dir + "/" + filename, "rb").read()
        response = requests.post(upload_url, data=data, headers=headers, params=params)
        if response.status_code != 201:
            logging.error("error uploading release asset (%s)", filename)
            logging.error(response.json())
            return_code = 1
            continue
        logging.info("sucessfull upload of release asset (%s)", filename)
    return return_code


# pylint: disable=too-many-locals
def test_analysis(args: argparse.Namespace) -> Tuple[int, list]:
    """Imports each policy or rule and runs their tests.

    Args:
        args: The populated Argparse namespace with parsed command-line arguments.

    Returns:
        A tuple of the return code, and a list of tuples containing invalid specs and their error.
    """
    logging.info("Testing analysis items in %s\n", args.path)

    ignored_files = args.ignore_files
    search_directories = [args.path]

    # Try the parent directory as well
    for directory in (
            HELPERS_LOCATION,
            "." + HELPERS_LOCATION,
            DATA_MODEL_LOCATION,
            "." + DATA_MODEL_LOCATION,
            LUTS_LOCATION,
            "." + LUTS_LOCATION,
    ):
        absolute_dir_path = os.path.abspath(os.path.join(args.path, directory))
        absolute_helper_path = os.path.abspath(directory)

        if os.path.exists(absolute_dir_path):
            search_directories.append(absolute_dir_path)
        if os.path.exists(absolute_helper_path):
            search_directories.append(absolute_helper_path)

    # First classify each file, always include globals and data models location
    specs, invalid_specs = classify_analysis(
        list(load_analysis_specs(search_directories, ignore_files=ignored_files))
    )

    if all((len(specs[key]) == 0 for key in specs)):
        if invalid_specs:
            return 1, invalid_specs
        return 1, ["Nothing to test in {}".format(args.path)]

    # Apply the filters as needed
    if getattr(args, "filter_inverted", None) is None:
        args.filter_inverted = {}
    for key in specs:
        specs[key] = filter_analysis(specs[key], args.filter, args.filter_inverted)

    if all((len(specs[key]) == 0 for key in specs)):
        return 1, [
            f"No analysis in {args.path} matched filters {args.filter} - {args.filter_inverted}"
        ]

    ignore_exception_types: List[Type[Exception]] = []

    available_destinations: List[str] = []
    if args.available_destination:
        available_destinations.extend(args.available_destination)
    else:
        ignore_exception_types.append(UnknownDestinationError)

    destinations_by_name = {
        name: FakeDestination(destination_id=str(uuid4()), destination_display_name=name)
        for name in available_destinations
    }
    # import each data model, global, policy, or rule and run its tests
    # first import the globals
    #   add them sys.modules to be used by rule and/or policies tests
    setup_global_helpers(specs[GLOBAL])

    # then, setup data model dictionary to be used in rule/policy tests
    log_type_to_data_model, invalid_data_models = setup_data_models(specs[DATAMODEL])
    invalid_specs.extend(invalid_data_models)

    # then, import rules and policies; run tests
    failed_tests, invalid_detection = setup_run_tests(
        log_type_to_data_model,
        specs[DETECTION],
        args.minimum_tests,
        args.skip_disabled_tests,
        destinations_by_name=destinations_by_name,
        ignore_exception_types=ignore_exception_types,
    )
    invalid_specs.extend(invalid_detection)

    # finally, validate pack defs
    invalid_packs = validate_packs(specs)
    invalid_specs.extend(invalid_packs)

    # cleanup tmp global dir
    cleanup_global_helpers(specs[GLOBAL])

    print_summary(args.path, len(specs[DETECTION]), failed_tests, invalid_specs)

    #  if the classic format was invalid, just exit
    #  otherwise, run config format too
    if invalid_specs:
        return 1, invalid_specs
    else:
        code, invalids = configsdk_test.run(args)
        return int(bool(failed_tests) or bool(code)), invalid_specs + invalids


def setup_global_helpers(global_analysis: List[Any]) -> None:
    # ensure the directory does not exist, else clear it
    cleanup_global_helpers(global_analysis)
    os.makedirs(TMP_HELPER_MODULE_LOCATION)
    # setup temp dir for globals
    if TMP_HELPER_MODULE_LOCATION not in sys.path:
        sys.path.append(TMP_HELPER_MODULE_LOCATION)
    # place globals in temp dir
    for _, dir_name, analysis_spec in global_analysis:
        analysis_id = analysis_spec["GlobalID"]
        source = os.path.join(dir_name, analysis_spec["Filename"])
        destination = os.path.join(TMP_HELPER_MODULE_LOCATION, f"{analysis_id}.py")
        shutil.copyfile(source, destination)
        # force reload of the module as necessary
        if analysis_id in sys.modules:
            logging.warning(
                "module name collision: global (%s) has same name as a module in python path",
                analysis_id,
            )
            importlib.reload(sys.modules[analysis_id])


def cleanup_global_helpers(global_analysis: List[Any]) -> None:
    # clear the modules from the modules cache
    for _, _, analysis_spec in global_analysis:
        analysis_id = analysis_spec["GlobalID"]
        # delete the helpers that were added to sys.modules for testing
        if analysis_id in sys.modules:
            del sys.modules[analysis_id]
    # ensure the directory does not exist, else clear it
    if os.path.exists(TMP_HELPER_MODULE_LOCATION):
        shutil.rmtree(TMP_HELPER_MODULE_LOCATION)


def setup_data_models(data_models: List[Any]) -> Tuple[Dict[str, DataModel], List[Any]]:
    invalid_specs = []
    # log_type_to_data_model is a dict used to map LogType to a unique
    # data model, ensuring there is at most one DataModel per LogType
    log_type_to_data_model: Dict[str, DataModel] = dict()
    for analysis_spec_filename, dir_name, analysis_spec in data_models:
        analysis_id = analysis_spec["DataModelID"]
        if analysis_spec["Enabled"]:
            body = None
            if "Filename" in analysis_spec:
                _, load_err = load_module(os.path.join(dir_name, analysis_spec["Filename"]))
                # If the module could not be loaded, continue to the next
                if load_err:
                    invalid_specs.append((analysis_spec_filename, load_err))
                    continue
                data_model_module_path = os.path.join(dir_name, analysis_spec["Filename"])
                with open(data_model_module_path, "r") as python_module_file:
                    body = python_module_file.read()

            # setup the mapping lookups
            params = {
                "id": analysis_id,
                "mappings": [
                    _convert_keys_to_lowercase(mapping) for mapping in analysis_spec["Mappings"]
                ],
                "versionId": "",
            }

            if body is not None:
                params["body"] = body

            data_model = DataModel(params)
            # check if the LogType already has an enabled data model
            for log_type in analysis_spec["LogTypes"]:
                if log_type in log_type_to_data_model:
                    print("\t[ERROR] Conflicting Enabled LogTypes\n")
                    invalid_specs.append(
                        (
                            analysis_spec_filename,
                            "Conflicting Enabled LogType [{}] in Data Model [{}]".format(
                                log_type, analysis_id
                            ),
                        )
                    )
                    continue
                log_type_to_data_model[log_type] = data_model
    return log_type_to_data_model, invalid_specs


def setup_run_tests(  # pylint: disable=too-many-locals,too-many-arguments
        log_type_to_data_model: Dict[str, DataModel],
        analysis: List[Any],
        minimum_tests: int,
        skip_disabled_tests: bool,
        destinations_by_name: Dict[str, FakeDestination],
        ignore_exception_types: List[Type[Exception]],
) -> Tuple[DefaultDict[str, List[Any]], List[Any]]:
    invalid_specs = []
    failed_tests: DefaultDict[str, list] = defaultdict(list)
    for analysis_spec_filename, dir_name, analysis_spec in analysis:
        if skip_disabled_tests and not analysis_spec.get("Enabled", False):
            continue
        analysis_type = analysis_spec["AnalysisType"]
        analysis_id = analysis_spec.get("PolicyID") or analysis_spec["RuleID"]
        module_code_path = os.path.join(dir_name, analysis_spec["Filename"])
        detection: Detection = Rule(
            dict(
                id=analysis_id,
                analysisType=analysis_type,
                path=module_code_path,
                versionId="0000-0000-0000",
            )
        )
        if analysis_type == POLICY:
            detection = Policy(
                dict(
                    id=analysis_id,
                    analysisType=analysis_type,
                    path=module_code_path,
                    versionId="0000-0000-0000",
                )
            )

        print(detection.detection_id)

        # if there is a setup exception, no need to run tests
        if detection.setup_exception:
            invalid_specs.append((analysis_spec_filename, detection.setup_exception))
            print("\n")
            continue

        failed_tests = run_tests(
            analysis_spec,
            log_type_to_data_model,
            detection,
            failed_tests,
            minimum_tests,
            destinations_by_name,
            ignore_exception_types,
        )
        print("")
    return failed_tests, invalid_specs


def validate_packs(analysis_specs: Dict[str, List[Any]]) -> List[Any]:
    invalid_specs = []
    # first, setup dictionary of id to detection item
    id_to_detection = {}
    for analysis_type in analysis_specs:
        for analysis_spec_filename, _, analysis_spec in analysis_specs[analysis_type]:
            analysis_id = (
                    analysis_spec.get("PolicyID")
                    or analysis_spec.get("RuleID")
                    or analysis_spec.get("DataModelID")
                    or analysis_spec.get("GlobalID")
                    or analysis_spec.get("PackID")
                    or analysis_spec.get("QueryName")
                    or analysis_spec["LookupName"]
            )
            id_to_detection[analysis_id] = analysis_spec
    for analysis_spec_filename, _, analysis_spec in analysis_specs[PACK]:
        # validate each id in the pack def exists
        pack_invalid_ids = []
        for analysis_id in analysis_spec.get("PackDefinition", {}).get("IDs", []):
            if analysis_id not in id_to_detection:
                pack_invalid_ids.append(analysis_id)
        if pack_invalid_ids:
            invalid_specs.append(
                (
                    analysis_spec_filename,
                    f"pack ({analysis_spec['PackID']}) definition includes item(s)"
                    f" that do no exist ({', '.join(pack_invalid_ids)})",
                )
            )
    return invalid_specs


def print_summary(
        test_path: str, num_tests: int, failed_tests: Dict[str, list], invalid_specs: List[Any]
) -> None:
    """Print a summary of passed, failed, and invalid specs"""
    print("--------------------------")
    print("Panther CLI Test Summary")
    print("\tPath: {}".format(test_path))
    print("\tPassed: {}".format(num_tests - (len(failed_tests) + len(invalid_specs))))
    print("\tFailed: {}".format(len(failed_tests)))
    print("\tInvalid: {}\n".format(len(invalid_specs)))

    err_message = "\t{}\n\t\t{}\n"

    if failed_tests:
        print("--------------------------")
        print("Failed Tests Summary")
        for analysis_id in failed_tests:
            print(err_message.format(analysis_id, failed_tests[analysis_id]))

    if invalid_specs:
        print("--------------------------")
        print("Invalid Tests Summary")
        for spec_filename, spec_error in invalid_specs:
            print(err_message.format(spec_filename, spec_error))


def filter_analysis(
        analysis: List[Any], filters: Dict[str, List], filters_inverted: Dict[str, List]
) -> List[Any]:
    if filters is None:
        return analysis

    filtered_analysis = []
    for file_name, dir_name, analysis_spec in analysis:
        if fnmatch(dir_name, HELPERS_PATH_PATTERN):
            logging.debug("auto-adding helpers file %s", os.path.join(file_name))
            filtered_analysis.append((file_name, dir_name, analysis_spec))
            continue
        if fnmatch(dir_name, DATA_MODEL_PATH_PATTERN):
            logging.debug("auto-adding data model file %s", os.path.join(file_name))
            filtered_analysis.append((file_name, dir_name, analysis_spec))
            continue
        if fnmatch(dir_name, LUTS_PATH_PATTERN):
            logging.debug("auto-adding lookup table file %s", os.path.join(file_name))
            filtered_analysis.append((file_name, dir_name, analysis_spec))
            continue
        match = True
        for key, values in filters.items():
            spec_value = analysis_spec.get(key, "")
            spec_value = spec_value if isinstance(spec_value, list) else [spec_value]
            if not set(spec_value).intersection(values):
                match = False
                break
        for key, values in filters_inverted.items():
            spec_value = analysis_spec.get(key, "")
            spec_value = spec_value if isinstance(spec_value, list) else [spec_value]
            if set(spec_value).intersection(values):
                match = False
                break

        if match:
            filtered_analysis.append((file_name, dir_name, analysis_spec))

    return filtered_analysis


# pylint: disable=too-many-locals,too-many-statements
def classify_analysis(
        specs: List[Tuple[str, str, Any, Any]]
) -> Tuple[Dict[str, List[Any]], List[Any]]:
    # First setup return dict containing different
    # types of detections, meta types that can be zipped
    # or uploaded
    classified_specs: Dict[str, List[Any]] = dict()
    for key in [DATAMODEL, DETECTION, LOOKUP_TABLE, GLOBAL, PACK, QUERY]:
        classified_specs[key] = []

    invalid_specs = []
    # each analysis type must have a unique id, track used ids and
    # add any duplicates to the invalid_specs
    analysis_ids: List[Any] = []

    # pylint: disable=too-many-nested-blocks
    for analysis_spec_filename, dir_name, analysis_spec, error in specs:
        keys: List[Any] = list()
        tmp_logtypes: Any = None
        tmp_logtypes_key: Any = None
        try:
            # check for parsing errors from json.loads (ValueError) / yaml.safe_load (YAMLError)
            if error:
                raise error
            # validate the schema has a valid analysis type
            TYPE_SCHEMA.validate(analysis_spec)
            analysis_type = analysis_spec["AnalysisType"]
            # validate the particular analysis type schema
            analysis_schema = SCHEMAS[analysis_type]
            keys = list(analysis_schema.schema.keys())
            # Special case for ScheduledQueries to only validate the types
            if "ScheduledQueries" in analysis_spec:
                for each_key in analysis_schema.schema.keys():
                    if str(each_key) == "Or('LogTypes', 'ScheduledQueries')":
                        tmp_logtypes_key = each_key
                        break
                if not tmp_logtypes:
                    tmp_logtypes = analysis_schema.schema[tmp_logtypes_key]
                analysis_schema.schema[tmp_logtypes_key] = [str]
            analysis_schema.validate(analysis_spec)
            # lookup the analysis type id and validate there aren't any conflicts
            analysis_id = lookup_analysis_id(analysis_spec, analysis_type)
            if analysis_id in analysis_ids:
                raise AnalysisIDConflictException(analysis_id)
            # check for duplicates where panther expects a unique set
            invalid_fields = contains_invalid_field_set(analysis_spec)
            if invalid_fields:
                raise AnalysisContainsDuplicatesException(analysis_id, invalid_fields)
            analysis_ids.append(analysis_id)
            # add the validated analysis type to the classified specs
            if analysis_type in [POLICY, RULE, SCHEDULED_RULE]:
                classified_specs[DETECTION].append(
                    (analysis_spec_filename, dir_name, analysis_spec)
                )
            else:
                classified_specs[analysis_type].append(
                    (analysis_spec_filename, dir_name, analysis_spec)
                )
        except SchemaWrongKeyError as err:
            invalid_specs.append((analysis_spec_filename, handle_wrong_key_error(err, keys)))
        except (
                SchemaMissingKeyError,
                SchemaForbiddenKeyError,
                SchemaUnexpectedTypeError,
        ) as err:
            invalid_specs.append((analysis_spec_filename, err))
            continue
        except SchemaError as err:
            # Intercept the error, otherwise the error message becomes confusing and unreadable
            error = err
            err_str = str(err)
            first_half = err_str.split(":")[0]
            second_half = err_str.split(")")[-1]
            if "LogTypes" in str(err):
                error = SchemaError(f"{first_half}: LOG_TYPE_REGEX{second_half}")
            elif "ResourceTypes" in str(err):
                error = SchemaError(f"{first_half}: RESOURCE_TYPE_REGEX{second_half}")
            invalid_specs.append((analysis_spec_filename, error))
        except Exception as err:  # pylint: disable=broad-except
            # Catch arbitrary exceptions thrown by bad specification files
            invalid_specs.append((analysis_spec_filename, err))
            continue
        finally:
            # Restore original values
            if tmp_logtypes and tmp_logtypes_key:
                analysis_schema.schema[tmp_logtypes_key] = tmp_logtypes

    return classified_specs, invalid_specs


def lookup_analysis_id(analysis_spec: Any, analysis_type: str) -> str:
    analysis_id = "UNKNOWN_ID"
    if analysis_type == DATAMODEL:
        analysis_id = analysis_spec["DataModelID"]
    if analysis_type == GLOBAL:
        analysis_id = analysis_spec["GlobalID"]
    if analysis_type == LOOKUP_TABLE:
        analysis_id = analysis_spec["LookupName"]
    if analysis_type == PACK:
        analysis_id = analysis_spec["PackID"]
    if analysis_type == POLICY:
        analysis_id = analysis_spec["PolicyID"]
    if analysis_type == QUERY:
        analysis_id = analysis_spec["QueryName"]
    if analysis_type in [RULE, SCHEDULED_RULE]:
        analysis_id = analysis_spec["RuleID"]
    return analysis_id


def contains_invalid_field_set(analysis_spec: Any) -> List[str]:
    """Checks if the fields that Panther expects as sets have duplicates, returns True if invalid.

    :param analysis_spec: Loaded YAML specification file
    :return: bool - whether or not the specifications file is valid where False denotes valid.
    """
    invalid_fields = []
    for field in SET_FIELDS:
        if field not in analysis_spec:
            continue
        # Handle special case where we need to test for lowercase tags
        if field == "Tags":
            if len(analysis_spec[field]) != len(set(x.lower() for x in analysis_spec[field])):
                invalid_fields.append("LowerTags")
        if len(analysis_spec[field]) != len(set(analysis_spec[field])):
            invalid_fields.append(field)
    return invalid_fields


def handle_wrong_key_error(err: SchemaWrongKeyError, keys: list) -> Exception:
    regex = r"Wrong key(?:s)? (.+?) in (.*)$"
    matches = re.match(regex, str(err))
    msg = "{} not in list of valid keys: {}"
    try:
        if matches:
            raise SchemaWrongKeyError(msg.format(matches.group(1), keys)) from err
        raise SchemaWrongKeyError(msg.format("UNKNOWN_KEY", keys)) from err
    except SchemaWrongKeyError as exc:
        return exc


def run_tests(  # pylint: disable=too-many-arguments
        analysis: Dict[str, Any],
        analysis_data_models: Dict[str, DataModel],
        detection: Detection,
        failed_tests: DefaultDict[str, list],
        minimum_tests: int,
        destinations_by_name: Dict[str, FakeDestination],
        ignore_exception_types: List[Type[Exception]],
) -> DefaultDict[str, list]:
    if len(analysis.get("Tests", [])) < minimum_tests:
        failed_tests[detection.detection_id].append(
            "Insufficient test coverage: {} tests required but only {} found".format(
                minimum_tests, len(analysis.get("Tests", []))
            )
        )

    # First check if any tests exist, so we can print a helpful message if not
    if "Tests" not in analysis:
        print("\tNo tests configured for {}".format(detection.detection_id))
        return failed_tests

    failed_tests = _run_tests(
        analysis_data_models,
        detection,
        analysis["Tests"],
        failed_tests,
        destinations_by_name,
        ignore_exception_types,
    )

    if minimum_tests > 1 and not (
            [x for x in analysis["Tests"] if x["ExpectedResult"]]
            and [x for x in analysis["Tests"] if not x["ExpectedResult"]]
    ):
        failed_tests[detection.detection_id].append(
            "Insufficient test coverage: expected at least one positive and one negative test"
        )

    return failed_tests


def _run_tests(  # pylint: disable=too-many-arguments
        analysis_data_models: Dict[str, DataModel],
        detection: Detection,
        tests: List[Dict[str, Any]],
        failed_tests: DefaultDict[str, list],
        destinations_by_name: Dict[str, FakeDestination],
        ignore_exception_types: List[Type[Exception]],
) -> DefaultDict[str, list]:
    for unit_test in tests:
        try:
            entry = unit_test.get("Resource") or unit_test["Log"]
            log_type = entry.get("p_log_type", "")
            mocks = unit_test.get("Mocks")
            mock_methods: Dict[str, Any] = {}
            if mocks:
                mock_methods = {
                    each_mock["objectName"]: MagicMock(return_value=each_mock["returnValue"])
                    for each_mock in mocks
                    if "objectName" in each_mock and "returnValue" in each_mock
                }
            test_case: Mapping = entry
            if detection.detection_type.upper() != TYPE_POLICY.upper():
                test_case = PantherEvent(entry, analysis_data_models.get(log_type))
            if mock_methods:
                with patch.multiple(detection.module, **mock_methods):
                    result = detection.run(test_case, {}, destinations_by_name, batch_mode=False)
            else:
                result = detection.run(test_case, {}, destinations_by_name, batch_mode=False)
        except (AttributeError, KeyError) as err:
            logging.warning("AttributeError: {%s}", err)
            logging.debug(str(err), exc_info=err)
            failed_tests[detection.detection_id].append(unit_test["Name"])
            continue
        except Exception as err:  # pylint: disable=broad-except
            # Catch arbitrary exceptions raised by user code
            logging.warning("Unexpected exception: {%s}", err)
            logging.debug(str(err), exc_info=err)
            failed_tests[detection.detection_id].append(unit_test["Name"])
            continue

        # print results
        spec = TestSpecification(
            id=unit_test["Name"],
            name=unit_test["Name"],
            data=unit_test.get("Resource") or unit_test["Log"],
            mocks=unit_test.get("Mocks", {}),
            expectations=TestExpectations(detection=unit_test["ExpectedResult"]),
        )

        test_result = TestCaseEvaluator(spec, result).interpret(
            ignore_exception_types=ignore_exception_types
        )

        _print_test_result(detection, test_result, failed_tests)

    return failed_tests


def _print_test_result(
        detection: Detection, test_result: TestResult, failed_tests: DefaultDict[str, list]
) -> None:
    status_pass = "PASS"  # nosec
    status_fail = "FAIL"
    if test_result.passed:
        outcome = status_pass
    else:
        outcome = status_fail
    # print overall status for this test
    print("\t[{}] {}".format(outcome, test_result.name))

    # print function output and status as necessary
    functions = asdict(test_result.functions)
    for function_name, function_result in functions.items():
        printable_name = function_name.replace("Function", "")
        if printable_name == "detection":
            # extract this detections matcher function name
            printable_name = detection.matcher_function_name
        if function_result:
            if function_result.get("error"):
                # add this as output to the failed test spec as well
                failed_tests[detection.detection_id].append(f"{test_result.name}:{printable_name}")
                print(
                    "\t\t[{}] [{}] {}".format(
                        status_fail, printable_name, function_result.get("error", {}).get("message")
                    )
                )
            # if it didn't error, we simply need to check if the output was as expected
            elif not function_result.get("matched", True):
                failed_tests[detection.detection_id].append(f"{test_result.name}:{printable_name}")
                print(
                    "\t\t[{}] [{}] {}".format(
                        status_fail, printable_name, function_result.get("output")
                    )
                )
            else:
                print(
                    "\t\t[{}] [{}] {}".format(
                        status_pass, printable_name, function_result.get("output")
                    )
                )


def setup_parser() -> argparse.ArgumentParser:
    # pylint: disable=too-many-statements,too-many-locals
    # setup dictionary of named args for some common arguments across commands
    filter_name = "--filter"
    filter_arg: Dict[str, Any] = {"required": False, "metavar": "KEY=VALUE", "nargs": "+"}
    kms_key_name = "--kms-key"
    kms_key_arg: Dict[str, Any] = {
        "type": str,
        "help": "The key id to use to sign the release asset.",
        "required": False,
    }
    min_test_name = "--minimum-tests"
    min_test_arg: Dict[str, Any] = {
        "default": 0,
        "type": int,
        "help": "The minimum number of tests in order for a detection to be considered passing. "
                + "If a number greater than 1 is specified, at least one True and one False test is "
                + "required.",
        "required": False,
    }
    out_name = "--out"
    out_arg: Dict[str, Any] = {
        "default": ".",
        "type": str,
        "help": "The path to store output files.",
        "required": False,
    }
    path_name = "--path"
    path_arg: Dict[str, Any] = {
        "default": ".",
        "type": str,
        "help": "The relative path to Panther policies and rules.",
        "required": False,
    }
    skip_test_name = "--skip-tests"
    skip_test_arg: Dict[str, Any] = {
        "action": "store_true",
        "default": False,
        "dest": "skip_tests",
        "required": False,
    }
    skip_disabled_test_name = "--skip-disabled-tests"
    skip_disabled_test_arg: Dict[str, Any] = {
        "action": "store_true",
        "default": False,
        "dest": "skip_disabled_tests",
        "required": False,
    }
    ignore_extra_keys_name = "--ignore-extra-keys"
    ignore_extra_keys_arg: Dict[str, Any] = {
        "required": False,
        "default": False,
        "type": strtobool,
        "help": "Meant for advanced users; allows skipping of extra keys from schema validation.",
    }
    ignore_files_name = "--ignore-files"
    ignore_files_arg: Dict[str, Any] = {
        "required": False,
        "dest": "ignore_files",
        "nargs": "+",
        "help": "Relative path to files in this project to be ignored by panther-analysis tool, "
                + "space separated. Example ./foo.yaml ./bar/baz.yaml",
        "type": str,
        "default": [],
    }
    available_destination_name = "--available-destination"
    available_destination_arg: Dict[str, Any] = {
        "required": False,
        "default": None,
        "type": str,
        "action": "append",
        "help": "A destination name that may be returned by the destinations function. "
                "Repeat the argument to define more than one name.",
    }

    # -- root parser

    parser = argparse.ArgumentParser(
        description="Panther Analysis Tool: A command line tool for "
                    + "managing Panther policies and rules.",
        prog="panther_analysis_tool",
    )
    parser.add_argument("--version", action="version", version="panther_analysis_tool 0.15.1")
    parser.add_argument("--debug", action="store_true", dest="debug")
    subparsers = parser.add_subparsers()

    # -- release command

    release_parser = subparsers.add_parser(
        "release",
        help="Create release assets for repository containing panther detections. "
             + "Generates a file called panther-analysis-all.zip and optionally generates "
             + "panther-analysis-all.sig",
    )

    standard_args.for_public_api(release_parser, required=False)
    standard_args.using_aws_profile(release_parser)

    release_parser.add_argument(filter_name, **filter_arg)
    release_parser.add_argument(ignore_files_name, **ignore_files_arg)
    release_parser.add_argument(kms_key_name, **kms_key_arg)
    release_parser.add_argument(min_test_name, **min_test_arg)
    release_parser.add_argument(out_name, **out_arg)
    release_parser.add_argument(path_name, **path_arg)
    release_parser.add_argument(skip_test_name, **skip_test_arg)
    release_parser.add_argument(skip_disabled_test_name, **skip_disabled_test_arg)
    release_parser.add_argument(available_destination_name, **available_destination_arg)
    release_parser.set_defaults(func=generate_release_assets)

    # -- test command

    test_parser = subparsers.add_parser(
        "test", help="Validate analysis specifications and run policy and rule tests."
    )
    test_parser.add_argument(filter_name, **filter_arg)
    test_parser.add_argument(min_test_name, **min_test_arg)
    test_parser.add_argument(path_name, **path_arg)
    test_parser.add_argument(ignore_extra_keys_name, **ignore_extra_keys_arg)
    test_parser.add_argument(ignore_files_name, **ignore_files_arg)
    test_parser.add_argument(skip_disabled_test_name, **skip_disabled_test_arg)
    test_parser.add_argument(available_destination_name, **available_destination_arg)
    test_parser.set_defaults(func=test_analysis)

    # -- publish command

    publish_parser = subparsers.add_parser(
        "publish",
        help="Publishes a new release, generates the release assets, and uploads them. "
             + "Generates a file called panther-analysis-all.zip and optionally generates "
             + "panther-analysis-all.sig",
    )
    publish_parser.add_argument(
        "--body",
        help="The text body for the release",
        type=str,
        default="",
    )
    publish_parser.add_argument(
        "--github-branch",
        help="The branch to base the release on",
        type=str,
        default="main",
    )
    publish_parser.add_argument(
        "--github-owner",
        help="The github owner of the repository",
        type=str,
        default="panther-labs",
    )
    publish_parser.add_argument(
        "--github-repository",
        help="The github repository name",
        type=str,
        default="panther-analysis",
    )
    publish_parser.add_argument(
        "--github-tag",
        help="The tag name for this release",
        type=str,
        required=True,
    )

    standard_args.for_public_api(publish_parser, required=False)
    standard_args.using_aws_profile(publish_parser)

    publish_parser.add_argument(filter_name, **filter_arg)
    publish_parser.add_argument(kms_key_name, **kms_key_arg)
    publish_parser.add_argument(min_test_name, **min_test_arg)
    publish_parser.add_argument(out_name, **out_arg)
    publish_parser.add_argument(skip_test_name, **skip_test_arg)
    publish_parser.add_argument(skip_disabled_test_name, **skip_disabled_test_arg)
    publish_parser.add_argument(available_destination_name, **available_destination_arg)
    publish_parser.add_argument(ignore_files_name, **ignore_files_arg)
    publish_parser.set_defaults(func=publish_release)

    # -- upload command

    upload_parser = subparsers.add_parser(
        "upload", help="Upload specified policies and rules to a Panther deployment."
    )
    upload_parser.add_argument(
        "--max-retries",
        help="Retry to upload on a failure for a maximum number of times",
        default=10,
        type=int,
        required=False,
    )

    standard_args.for_public_api(upload_parser, required=False)
    standard_args.using_aws_profile(upload_parser)

    upload_parser.add_argument(filter_name, **filter_arg)
    upload_parser.add_argument(min_test_name, **min_test_arg)
    upload_parser.add_argument(out_name, **out_arg)
    upload_parser.add_argument(path_name, **path_arg)
    upload_parser.add_argument(skip_test_name, **skip_test_arg)
    upload_parser.add_argument(skip_disabled_test_name, **skip_disabled_test_arg)
    upload_parser.add_argument(ignore_extra_keys_name, **ignore_extra_keys_arg)
    upload_parser.add_argument(ignore_files_name, **ignore_files_arg)
    upload_parser.add_argument(available_destination_name, **available_destination_arg)
    upload_parser.set_defaults(func=func_with_backend(upload_analysis))

    # -- delete command

    delete_parser = subparsers.add_parser(
        "delete", help="Delete policies, rules, or saved queries from a Panther deployment"
    )
    delete_parser.add_argument(
        "--no-confirm",
        help="Skip manual confirmation of deletion",
        action="store_true",
        dest="confirm_bypass",
    )
    delete_parser.add_argument(
        "--athena-datalake",
        help="Instance DataLake is backed by Athena",
        action="store_true",
        dest="athena_datalake",
    )

    standard_args.for_public_api(delete_parser, required=False)
    standard_args.using_aws_profile(delete_parser)

    delete_parser.add_argument("--analysis-id", help="Space separated list of Detection IDs",
                               required=False, dest="analysis_id", type=str, default=[], nargs="+")

    delete_parser.add_argument("--query-id", help="Space separated list of Saved Queries",
                               required=False, dest="query_id", nargs="+", type=str, default=[])

    delete_parser.set_defaults(func=func_with_backend(bulk_delete.run))

    # -- update custom schemas command

    update_custom_schemas_parser = subparsers.add_parser(
        "update-custom-schemas", help="Update or create custom schemas on a Panther deployment."
    )

    standard_args.for_public_api(update_custom_schemas_parser, required=False)
    standard_args.using_aws_profile(update_custom_schemas_parser)

    custom_schemas_path_arg = path_arg.copy()
    custom_schemas_path_arg["help"] = "The relative or absolute path to Panther custom schemas."
    update_custom_schemas_parser.add_argument(path_name, **custom_schemas_path_arg)
    update_custom_schemas_parser.set_defaults(func=func_with_backend(update_custom_schemas))

    # -- test lookup command

    test_lookup_table_parser = subparsers.add_parser(
        "test-lookup-table", help="Validate a Lookup Table spec file."
    )

    standard_args.using_aws_profile(test_lookup_table_parser)

    test_lookup_table_parser.add_argument("--path",
                                          type=str, help="The relative path to a lookup table input file.", default=".",
                                          required=True)

    test_lookup_table_parser.set_defaults(func=test_lookup_table)

    # -- zip command

    zip_parser = subparsers.add_parser(
        "zip", help="Create an archive of local policies and rules for uploading to Panther."
    )
    zip_parser.add_argument(filter_name, **filter_arg)
    zip_parser.add_argument(ignore_files_name, **ignore_files_arg)
    zip_parser.add_argument(min_test_name, **min_test_arg)
    zip_parser.add_argument(out_name, **out_arg)
    zip_parser.add_argument(path_name, **path_arg)
    zip_parser.add_argument(skip_test_name, **skip_test_arg)
    zip_parser.add_argument(skip_disabled_test_name, **skip_disabled_test_arg)
    zip_parser.add_argument(available_destination_name, **available_destination_arg)
    zip_parser.set_defaults(func=zip_analysis)

    # -- check-connection command

    check_conn_parser = subparsers.add_parser(
        "check-connection", help="Check your Panther API connection"
    )

    standard_args.for_public_api(check_conn_parser, required=False)

    check_conn_parser.set_defaults(func=func_with_backend(check_connection.run))

    # -- config command

    configsdk_parser = subparsers.add_parser(
        "config", help="Perform operations using the new Config SDK exclusively "
                          "(pass config --help for more)"
    )
<<<<<<< HEAD
=======
    standard_args.for_public_api(configsdk_parser, required=False)
    standard_args.using_aws_profile(configsdk_parser)
>>>>>>> 3704a2dd
    configsdk_subparsers = configsdk_parser.add_subparsers()

    configsdk_upload_parser = configsdk_subparsers.add_parser(
        "upload", help="Upload policies and rules from the ./panther_content module"
    )
    standard_args.for_public_api(configsdk_upload_parser, required=True)
    configsdk_upload_parser.set_defaults(func=func_with_backend(configsdk_upload.run))

    configsdk_test_parser = configsdk_subparsers.add_parser(
        "test", help="Validate analysis specifications and run policy and rule tests."
    )
    # configsdk_test_parser.add_argument(filter_name, **filter_arg)
    configsdk_test_parser.add_argument(min_test_name, **min_test_arg)
    configsdk_test_parser.add_argument(skip_disabled_test_name, **skip_disabled_test_arg)
    # configsdk_test_parser.add_argument(available_destination_name, **available_destination_arg)
    configsdk_test_parser.set_defaults(func=configsdk_test.run)

    return parser


def setup_dynaconf() -> Dict[str, Any]:
    config_file_settings_raw = Dynaconf(
        settings_file=CONFIG_FILE,
        envvar_prefix="PANTHER",
        validators=[
            Validator("AWS_PROFILE", is_type_of=str),
            Validator("MINIMUM_TESTS", is_type_of=int),
            Validator("OUT", is_type_of=str),
            Validator("PATH", is_type_of=str),
            Validator("SKIP_TEST", is_type_of=bool),
            Validator("SKIP_DISABLED_TESTS", is_type_of=bool),
            Validator("IGNORE_FILES", is_type_of=(str, list)),
            Validator("AVAILABLE_DESTINATION", is_type_of=(str, list)),
            Validator("KMS_KEY", is_type_of=str),
            Validator("BODY", is_type_of=str),
            Validator("GITHUB_BRANCH", is_type_of=str),
            Validator("GITHUB_OWNER", is_type_of=str),
            Validator("GITHUB_REPOSITORY", is_type_of=str),
            Validator("GITHUB_TAG", is_type_of=str),
            Validator("FILTER", is_type_of=dict),
            Validator("API_TOKEN", is_type_of=str),
            Validator("API_HOST", is_type_of=str)
        ],
    )
    # Dynaconf stores its keys in ALL CAPS
    return {k.lower(): v for k, v in config_file_settings_raw.as_dict().items()}


def dynaconf_argparse_merge(
        argparse_dict: Dict[str, Any], config_file_settings: Dict[str, Any]
) -> None:
    # Set up another parser w/ no defaults
    aux_parser = argparse.ArgumentParser(argument_default=argparse.SUPPRESS)
    for k in argparse_dict:
        arg_name = k.replace('_', '-')
        if isinstance(argparse_dict[k], bool):
            aux_parser.add_argument('--' + arg_name, action="store_true")
        else:
            aux_parser.add_argument('--' + arg_name)
    # cli_args only contains args that were passed in the command line
    cli_args, _ = aux_parser.parse_known_args()
    for key, value in config_file_settings.items():
        if key not in cli_args:
            argparse_dict[key] = value


# Parses the filters, expects a list of strings
def parse_filter(filters: List[str]) -> Tuple[Dict[str, Any], Dict[str, Any]]:
    parsed_filters: Dict[str, Any] = {}
    parsed_filters_inverted: Dict[str, Any] = {}
    for filt in filters:
        split = filt.split("=")
        if len(split) != 2 or split[0] == "" or split[1] == "":
            logging.warning("Filter %s is not in format KEY=VALUE, skipping", filt)
            continue
        # Check for "!="
        invert_filter = split[0].endswith("!")
        if invert_filter:
            split[0] = split[0][:-1]  # Remove the trailing "!"
        key = split[0]
        if not any(
                (
                        key
                        in (
                                list(GLOBAL_SCHEMA.schema.keys())
                                + list(POLICY_SCHEMA.schema.keys())
                                + list(RULE_SCHEMA.schema.keys())
                        )
                        for key in (key, Optional(key))
                )
        ):
            logging.warning("Filter key %s is not a valid filter field, skipping", key)
            continue
        if invert_filter:
            parsed_filters_inverted[key] = split[1].split(",")
        else:
            parsed_filters[key] = split[1].split(",")
        # Handle boolean fields
        if key == "Enabled":
            try:
                bool_value = bool(strtobool(split[1]))
            except ValueError:
                logging.warning("Filter key %s should have either true or false, skipping", key)
                continue
            if invert_filter:
                parsed_filters_inverted[key] = [bool_value]
            else:
                parsed_filters[key] = [bool_value]
    return parsed_filters, parsed_filters_inverted


def run() -> None:
    parser = setup_parser()
    # if no args are passed, print the help output
    args = parser.parse_args(args=None if sys.argv[1:] else ["--help"])

    logging.basicConfig(
        format="[%(levelname)s]: %(message)s",
        level=logging.DEBUG if args.debug else logging.INFO,
    )
    if not args.debug:
        aiohttp_logger.setLevel(logging.WARNING)

    if getattr(args, "filter", None) is not None:
        args.filter, args.filter_inverted = parse_filter(args.filter)
    if getattr(args, "filter_inverted", None) is None:
        args.filter_inverted = {}

    for key in os.environ:
        if key.startswith("PANTHER_"):
            logging.info(
                "Found Environment Variables prefixed with 'PANTHER'."
            )
            break
    if os.path.exists(CONFIG_FILE):
        logging.info(
            "Found Config File %s . NOTE: SETTINGS IN CONFIG FILE OVERRIDE COMMAND LINE OPTIONS",
            CONFIG_FILE,
        )
    config_file_settings = setup_dynaconf()
    dynaconf_argparse_merge(vars(args), config_file_settings)
    if args.debug:
        for key, value in vars(args).items():
            logging.debug(f"{key}={value}")  # pylint: disable=W1203

    # Although not best practice, the alternative is ugly and significantly harder to maintain.
    if bool(getattr(args, "ignore_extra_keys", None)):
        RULE_SCHEMA._ignore_extra_keys = True  # pylint: disable=protected-access
        POLICY_SCHEMA._ignore_extra_keys = True  # pylint: disable=protected-access

    try:
        return_code, out = args.func(args)
    except Exception as err:  # pylint: disable=broad-except
        # Catch arbitrary exceptions without printing help message
        logging.warning('Unhandled exception: "%s"', err)
        logging.debug("Full error traceback:", exc_info=err)
        sys.exit(1)

    if return_code == 1:
        if out:
            logging.error(out)
    elif return_code == 0:
        if out:
            logging.info(out)

    sys.exit(return_code)


if __name__ == "__main__":
    run()<|MERGE_RESOLUTION|>--- conflicted
+++ resolved
@@ -1685,28 +1685,22 @@
 
     configsdk_parser = subparsers.add_parser(
         "config", help="Perform operations using the new Config SDK exclusively "
-                          "(pass config --help for more)"
-    )
-<<<<<<< HEAD
-=======
+                       "(pass config --help for more)"
+    )
     standard_args.for_public_api(configsdk_parser, required=False)
     standard_args.using_aws_profile(configsdk_parser)
->>>>>>> 3704a2dd
     configsdk_subparsers = configsdk_parser.add_subparsers()
 
     configsdk_upload_parser = configsdk_subparsers.add_parser(
         "upload", help="Upload policies and rules from the ./panther_content module"
     )
-    standard_args.for_public_api(configsdk_upload_parser, required=True)
     configsdk_upload_parser.set_defaults(func=func_with_backend(configsdk_upload.run))
 
     configsdk_test_parser = configsdk_subparsers.add_parser(
         "test", help="Validate analysis specifications and run policy and rule tests."
     )
-    # configsdk_test_parser.add_argument(filter_name, **filter_arg)
     configsdk_test_parser.add_argument(min_test_name, **min_test_arg)
     configsdk_test_parser.add_argument(skip_disabled_test_name, **skip_disabled_test_arg)
-    # configsdk_test_parser.add_argument(available_destination_name, **available_destination_arg)
     configsdk_test_parser.set_defaults(func=configsdk_test.run)
 
     return parser
