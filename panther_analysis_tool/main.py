--- conflicted
+++ resolved
@@ -36,12 +36,6 @@
 from typing import Any, DefaultDict, Dict, Iterator, List, Set, Tuple
 
 import boto3
-<<<<<<< HEAD
-
-from panther_analysis_tool.schemas import (TYPE_SCHEMA, DATA_MODEL_SCHEMA,
-                                           GLOBAL_SCHEMA, POLICY_SCHEMA,
-                                           RULE_SCHEMA, SCHEDULED_QUERY_SCHEMA)
-=======
 import botocore
 import semver
 from ruamel.yaml import YAML
@@ -65,7 +59,6 @@
     RULE_SCHEMA,
     TYPE_SCHEMA,
 )
->>>>>>> 55eebc2b
 from panther_analysis_tool.test_case import DataModel, TestCase
 
 DATA_MODEL_LOCATION = "./data_models"
@@ -446,48 +439,21 @@
     logging.info("Testing analysis packs in %s\n", args.path)
 
     # First classify each file, always include globals and data models location
-<<<<<<< HEAD
-    data_models, global_analysis, analysis, invalid_specs, queries = classify_analysis(
-        list(
-            load_analysis_specs(
-                [args.path, HELPERS_LOCATION, DATA_MODEL_LOCATION])))
-
-    if all(
-            len(x) == 0
-            for x in [data_models, global_analysis, analysis, queries]):
-        if len(invalid_specs) > 0:
-=======
     specs, invalid_specs = classify_analysis(
         list(load_analysis_specs([args.path, HELPERS_LOCATION, DATA_MODEL_LOCATION]))
     )
 
     if all((len(specs[key]) == 0 for key in specs)):
         if invalid_specs:
->>>>>>> 55eebc2b
             return 1, invalid_specs
         return 1, ["Nothing to test in {}".format(args.path)]
 
     # Apply the filters as needed
-<<<<<<< HEAD
-    data_models = filter_analysis(data_models, args.filter)
-    global_analysis = filter_analysis(global_analysis, args.filter)
-    analysis = filter_analysis(analysis, args.filter)
-    queries = filter_analysis(queries, args.filter)
-
-    if all(
-            len(x) == 0
-            for x in [data_models, global_analysis, analysis, queries]):
-        return 1, [
-            "No analyses in {} matched filters {}".format(
-                args.path, args.filter)
-        ]
-=======
     for key in specs:
         specs[key] = filter_analysis(specs[key], args.filter)
 
     if all((len(specs[key]) == 0 for key in specs)):
         return 1, ["No analysis in {} matched filters {}".format(args.path, args.filter)]
->>>>>>> 55eebc2b
 
     # import each data model, global, policy, or rule and run its tests
     # first import the globals
@@ -651,9 +617,6 @@
 
 def classify_analysis(
     specs: List[Tuple[str, str, Any, Any]]
-<<<<<<< HEAD
-) -> Tuple[List[Any], List[Any], List[Any], List[Any], List[Any]]:
-=======
 ) -> Tuple[Dict[str, List[Any]], List[Any]]:
 
     # First setup return dict containing different
@@ -662,11 +625,8 @@
     classified_specs: Dict[str, List[Any]] = dict()
     for key in [DATAMODEL, DETECTION, GLOBAL, PACK]:
         classified_specs[key] = []
->>>>>>> 55eebc2b
 
     invalid_specs = []
-    queries = []
-
     # each analysis type must have a unique id, track used ids and
     # add any duplicates to the invalid_specs
     analysis_ids = []
@@ -679,50 +639,6 @@
                 raise error
             # validate the schema has a valid analysis type
             TYPE_SCHEMA.validate(analysis_spec)
-<<<<<<< HEAD
-            if analysis_spec['AnalysisType'] == 'datamodel':
-                keys = list(DATA_MODEL_SCHEMA.schema.keys())
-                DATA_MODEL_SCHEMA.validate(analysis_spec)
-                if analysis_spec['DataModelID'] in analysis_ids:
-                    raise AnalysisIDConflictException(
-                        analysis_spec['DataModelID'])
-                analysis_ids.append(analysis_spec['DataModelID'])
-                data_models.append(
-                    (analysis_spec_filename, dir_name, analysis_spec))
-            if analysis_spec['AnalysisType'] == 'global':
-                keys = list(GLOBAL_SCHEMA.schema.keys())
-                GLOBAL_SCHEMA.validate(analysis_spec)
-                if analysis_spec['GlobalID'] in analysis_ids:
-                    raise AnalysisIDConflictException(analysis_spec['GlobalID'])
-                analysis_ids.append(analysis_spec['GlobalID'])
-                global_analysis.append(
-                    (analysis_spec_filename, dir_name, analysis_spec))
-            if analysis_spec['AnalysisType'] == 'policy':
-                keys = list(POLICY_SCHEMA.schema.keys())
-                POLICY_SCHEMA.validate(analysis_spec)
-                if analysis_spec['PolicyID'] in analysis_ids:
-                    raise AnalysisIDConflictException(analysis_spec['PolicyID'])
-                analysis_ids.append(analysis_spec['PolicyID'])
-                analysis.append(
-                    (analysis_spec_filename, dir_name, analysis_spec))
-            if analysis_spec['AnalysisType'] == 'rule':
-                keys = list(RULE_SCHEMA.schema.keys())
-                RULE_SCHEMA.validate(analysis_spec)
-                if analysis_spec['RuleID'] in analysis_ids:
-                    raise AnalysisIDConflictException(analysis_spec['RuleID'])
-                analysis_ids.append(analysis_spec['RuleID'])
-                analysis.append(
-                    (analysis_spec_filename, dir_name, analysis_spec))
-            if analysis_spec['AnalysisType'] == 'scheduled_query':
-                keys = list(SCHEDULED_QUERY_SCHEMA.schema.keys())
-                SCHEDULED_QUERY_SCHEMA.validate(analysis_spec)
-                if analysis_spec['QueryName'] in analysis_ids:
-                    raise AnalysisIDConflictException(
-                        analysis_spec['QueryName'])
-                analysis_ids.append(analysis_spec['QueryName'])
-                queries.append(
-                    (analysis_spec_filename, dir_name, analysis_spec))
-=======
             analysis_type = analysis_spec["AnalysisType"]
             # validate the particular analysis type schema
             analysis_schema = SCHEMAS[analysis_type]
@@ -742,7 +658,6 @@
                 classified_specs[analysis_type].append(
                     (analysis_spec_filename, dir_name, analysis_spec)
                 )
->>>>>>> 55eebc2b
         except SchemaWrongKeyError as err:
             invalid_specs.append((analysis_spec_filename, handle_wrong_key_error(err, keys)))
         except (
@@ -758,9 +673,6 @@
             invalid_specs.append((analysis_spec_filename, err))
             continue
 
-<<<<<<< HEAD
-    return (data_models, global_analysis, analysis, invalid_specs, queries)
-=======
     return (classified_specs, invalid_specs)
 
 
@@ -776,7 +688,6 @@
     if analysis_type == PACK:
         return analysis_spec["PackID"]
     return "UNKNOWN_ID"
->>>>>>> 55eebc2b
 
 
 def handle_wrong_key_error(err: SchemaWrongKeyError, keys: list) -> Exception:
