'''
Copyright 2020 Panther Labs Inc

Licensed under the Apache License, Version 2.0 (the "License");
you may not use this file except in compliance with the License.
You may obtain a copy of the License at

   http://www.apache.org/licenses/LICENSE-2.0

Unless required by applicable law or agreed to in writing, software
distributed under the License is distributed on an "AS IS" BASIS,
WITHOUT WARRANTIES OR CONDITIONS OF ANY KIND, either express or implied.
See the License for the specific language governing permissions and
limitations under the License.
'''

from collections import defaultdict
from datetime import datetime
from fnmatch import fnmatch
from importlib.abc import Loader
from typing import Any, DefaultDict, Dict, Iterator, List, Set, Tuple
import argparse
import base64
import importlib.util
import json
import logging
import os
import sys
import zipfile

from schema import (Optional, SchemaError, SchemaMissingKeyError,
                    SchemaForbiddenKeyError, SchemaUnexpectedTypeError)
import boto3
from ruamel.yaml import YAML, parser as YAMLParser, scanner as YAMLScanner

from panther_analysis_tool.schemas import TYPE_SCHEMA, GLOBAL_SCHEMA, POLICY_SCHEMA, RULE_SCHEMA

HELPERS_LOCATION = './global_helpers'

HELPERS_PATH_PATTERN = '*/global_helpers'
RULES_PATH_PATTERN = '*rules*'
POLICIES_PATH_PATTERN = '*policies*'


class TestCase():

    def __init__(self, data: Dict[str, Any]) -> None:
        """
        Args:
            data (Dict[str, Any]): An AWS Resource representation or Log event to test the policy
            or rule against respectively.
        """
        self._data = data

    def __getitem__(self, arg: str) -> Any:
        return self._data.get(arg, None)

    def __iter__(self) -> Iterator:
        return iter(self._data)

    def get(self, arg: str, default: Any = None) -> Any:
        return self._data.get(arg, default)


def load_module(filename: str) -> Tuple[Any, Any]:
    """Loads the analysis function module from a file.

    Args:
        filename: The relative path to the file.

    Returns:
        A loaded Python module.
    """
    module_name = filename.split('.')[0]
    spec = importlib.util.spec_from_file_location(module_name, filename)
    module = importlib.util.module_from_spec(spec)
    try:
        assert isinstance(spec.loader, Loader)  #nosec
        spec.loader.exec_module(module)
    except FileNotFoundError as err:
        print('\t[ERROR] File not found: ' + filename + ', skipping\n')
        return None, err
    except Exception as err:  # pylint: disable=broad-except
        # Catch arbitrary exceptions thrown by user code
        print('\t[ERROR] Error loading module, skipping\n')
        return None, err
    return module, None


def load_analysis_specs(directory: str) -> Iterator[Tuple[str, str, Any, Any]]:
    """Loads the analysis specifications from a file.

    Args:
        directory: The relative path to Panther policies or rules.

    Yields:
        A tuple of the relative filepath, directory name, and loaded analysis specification dict.
    """
    for relative_path, _, file_list in os.walk(directory):
<<<<<<< HEAD
        # setup yaml object
        yaml = YAML(typ='safe')
        # If the user runs with no path/out args, filter to make sure
        # we only run folders with valid analysis files.
        if directory == '.':
=======
        # If the user runs with no path args, filter to make sure
        # we only run folders with valid analysis files. Ensure we test
        # files in the current directory by not skipping this iteration
        # when relative_path is the current dir
        if directory in ['.', './'] and relative_path not in ['.', './']:
>>>>>>> 97daea1d
            if not any([
                    fnmatch(relative_path, path_pattern)
                    for path_pattern in (HELPERS_PATH_PATTERN,
                                         RULES_PATH_PATTERN,
                                         POLICIES_PATH_PATTERN)
            ]):
                logging.debug('Skipping path %s', relative_path)
                continue
        for filename in sorted(file_list):
            spec_filename = os.path.join(relative_path, filename)
            if fnmatch(filename, '*.y*ml'):
                with open(spec_filename, 'r') as spec_file_obj:
                    try:
                        yield spec_filename, relative_path, yaml.load(
                            spec_file_obj), None
                    except (YAMLParser.ParserError,
                            YAMLScanner.ScannerError) as err:
                        # recreate the yaml object and yeild the error
                        yaml = YAML(typ='safe')
                        yield spec_filename, relative_path, None, err
            if fnmatch(filename, '*.json'):
                with open(spec_filename, 'r') as spec_file_obj:
                    try:
                        yield spec_filename, relative_path, json.load(
                            spec_file_obj), None
                    except ValueError as err:
                        yield spec_filename, relative_path, None, err


def datetime_converted(obj: Any) -> Any:
    """A helper function for dumping spec files to JSON.

    Args:
        obj: Any object to convert.

    Returns:
        A string representation of the datetime.
    """
    if isinstance(obj, datetime):
        return obj.__str__()
    return obj


def zip_analysis(args: argparse.Namespace) -> Tuple[int, str]:
    """Tests, validates, and then archives all policies and rules into a local zip file.

    Returns 1 if the analysis tests or validation fails.

    Args:
        args: The populated Argparse namespace with parsed command-line arguments.

    Returns:
        A tuple of return code and the archive filename.
    """
    return_code, _ = test_analysis(args)

    if return_code == 1:
        return return_code, ''

    logging.info('Zipping analysis packs in %s to %s', args.path, args.out)
    # example: 2019-08-05T18-23-25
    # The colon character is not valid in filenames.
    current_time = datetime.now().isoformat(timespec='seconds').replace(
        ':', '-')
    filename = 'panther-analysis-{}.zip'.format(current_time)
    with zipfile.ZipFile(filename, 'w', zipfile.ZIP_DEFLATED) as zip_out:
        # Always zip the helpers
        analysis = []
        files: Set[str] = set()
        for (file_name, f_path, spec,
             error) in list(load_analysis_specs(args.path)) + list(
                 load_analysis_specs(HELPERS_LOCATION)):
            if file_name not in files and not error:
                analysis.append((file_name, f_path, spec))
                files.add(file_name)
                files.add('./' + file_name)
        analysis = filter_analysis(analysis, args.filter)
        for analysis_spec_filename, dir_name, analysis_spec in analysis:
            zip_out.write(analysis_spec_filename)
            zip_out.write(os.path.join(dir_name, analysis_spec['Filename']))

    return 0, filename


def upload_analysis(args: argparse.Namespace) -> Tuple[int, str]:
    """Tests, validates, packages, and uploads all policies and rules into a Panther deployment.

    Returns 1 if the analysis tests, validation, or packaging fails.

    Args:
        args: The populated Argparse namespace with parsed command-line arguments.

    Returns:
        A tuple of return code and the archive filename.
    """
    return_code, archive = zip_analysis(args)
    if return_code == 1:
        return return_code, ''

    client = boto3.client('lambda')

    with open(archive, 'rb') as analysis_zip:
        zip_bytes = analysis_zip.read()
        payload = {
            'resource':
                '/upload',
            'HTTPMethod':
                'POST',
            'Body':
                json.dumps({
                    'Data': base64.b64encode(zip_bytes).decode('utf-8'),
                    # The UserID is required by Panther for this API call, but we have no way of
                    # acquiring it and it isn't used for anything. This is a valid UUID used by the
                    # Panther deployment tool to indicate this action was performed automatically.
                    'UserID': '00000000-0000-4000-8000-000000000000',
                }),
        }

        logging.info('Uploading pack to Panther')
        response = client.invoke(FunctionName='panther-analysis-api',
                                 InvocationType='RequestResponse',
                                 LogType='None',
                                 Payload=json.dumps(payload))

        response_str = response['Payload'].read().decode('utf-8')
        response_payload = json.loads(response_str)

        if response_payload['statusCode'] != 200:
            logging.warning(
                'Failed to upload to Panther\n\tstatus code: %s\n\terror message: %s',
                response_payload['statusCode'], response_payload['body'])
            return 1, ''

        body = json.loads(response_payload['body'])
        logging.info('Upload success.')
        logging.info('API Response:\n%s',
                     json.dumps(body, indent=2, sort_keys=True))

    return 0, ''


def test_analysis(args: argparse.Namespace) -> Tuple[int, list]:
    """Imports each policy or rule and runs their tests.

    Args:
        args: The populated Argparse namespace with parsed command-line arguments.

    Returns:
        A tuple of the return code, and a list of tuples containing invalid specs and their error.
    """
    failed_tests: DefaultDict[str, list] = defaultdict(list)
    tests: List[str] = []
    logging.info('Testing analysis packs in %s\n', args.path)

    # First classify each file
    global_analysis, analysis, invalid_specs = classify_analysis(
        list(load_analysis_specs(args.path)) +
        list(load_analysis_specs(HELPERS_LOCATION)))

    if len(analysis) == 0 and len(global_analysis) == 0:
        return 1, ["Nothing to test in {}".format(args.path)]

    # Apply the filters as needed
    global_analysis = filter_analysis(global_analysis, args.filter)
    analysis = filter_analysis(analysis, args.filter)

    if len(analysis) == 0 and len(global_analysis) == 0:
        return 1, [
            "No analyses in {} matched filters {}".format(
                args.path, args.filter)
        ]

    # First import the globals
    for analysis_spec_filename, dir_name, analysis_spec in global_analysis:
        module, load_err = load_module(
            os.path.join(dir_name, analysis_spec['Filename']))
        # If the module could not be loaded, continue to the next
        if load_err:
            invalid_specs.append((analysis_spec_filename, load_err))
            break
        sys.modules[analysis_spec['GlobalID']] = module

    # Next import each policy or rule and run its tests
    for analysis_spec_filename, dir_name, analysis_spec in analysis:
        analysis_id = analysis_spec.get('PolicyID') or analysis_spec['RuleID']
        print(analysis_id)

        # Check if the AnalysisID has already been loaded
        if analysis_id in tests:
            print('\t[ERROR] Conflicting AnalysisID\n')
            invalid_specs.append(
                (analysis_spec_filename,
                 'Conflicting AnalysisID: {}'.format(analysis_id)))
            continue

        module, load_err = load_module(
            os.path.join(dir_name, analysis_spec['Filename']))
        # If the module could not be loaded, continue to the next
        if load_err:
            invalid_specs.append((analysis_spec_filename, load_err))
            continue

        tests.append(analysis_id)
        analysis_funcs = {}
        if analysis_spec['AnalysisType'] == 'policy':
            analysis_funcs['run'] = module.policy
        elif analysis_spec['AnalysisType'] == 'rule':
            analysis_funcs['run'] = module.rule
            if 'dedup' in dir(module):
                analysis_funcs['dedup'] = module.dedup
            if 'title' in dir(module):
                analysis_funcs['title'] = module.title

        failed_tests = run_tests(analysis_spec, analysis_funcs, failed_tests)
        print('')

    print_summary(args.path, len(analysis), failed_tests, invalid_specs)
    return int(bool(failed_tests or invalid_specs)), invalid_specs


def print_summary(test_path: str, num_tests: int, failed_tests: Dict[str, list],
                  invalid_specs: List[Any]) -> None:
    '''Print a summary of passed, failed, and invalid specs'''
    print('--------------------------')
    print('Panther CLI Test Summary')
    print('\tPath: {}'.format(test_path))
    print("\tPassed: {}".format(num_tests -
                                (len(failed_tests) + len(invalid_specs))))
    print("\tFailed: {}".format(len(failed_tests)))
    print("\tInvalid: {}\n".format(len(invalid_specs)))

    err_message = "\t{}\n\t\t{}\n"

    if failed_tests:
        print('--------------------------')
        print('Failed Tests Summary')
        for analysis_id in failed_tests:
            print(err_message.format(analysis_id, failed_tests[analysis_id]))

    if invalid_specs:
        print('--------------------------')
        print('Invalid Tests Summary')
        for spec_filename, spec_error in invalid_specs:
            print(err_message.format(spec_filename, spec_error))


def filter_analysis(analysis: List[Any], filters: Dict[str, List]) -> List[Any]:
    if filters is None:
        return analysis

    filtered_analysis = []
    for file_name, dir_name, analysis_spec in analysis:
        if fnmatch(dir_name, HELPERS_PATH_PATTERN):
            logging.debug('auto-adding helpers file %s',
                          os.path.join(file_name))
            filtered_analysis.append((file_name, dir_name, analysis_spec))
            continue
        match = True
        for key, values in filters.items():
            spec_value = analysis_spec.get(key, "")
            spec_value = spec_value if isinstance(spec_value,
                                                  list) else [spec_value]
            if not set(spec_value).intersection(values):
                match = False
                break

        if match:
            filtered_analysis.append((file_name, dir_name, analysis_spec))

    return filtered_analysis


def classify_analysis(
    specs: List[Tuple[str, str, Any, Any]]
) -> Tuple[List[Any], List[Any], List[Any]]:
    # First determine the type of each file
    global_analysis = []
    analysis = []
    invalid_specs = []

    for analysis_spec_filename, dir_name, analysis_spec, error in specs:
        try:
            # check for parsing errors from json.loads (ValueError) / yaml.safe_load (YAMLError)
            if error:
                raise error
            # validate the schema
            TYPE_SCHEMA.validate(analysis_spec)
            if analysis_spec['AnalysisType'] == 'policy':
                POLICY_SCHEMA.validate(analysis_spec)
                analysis.append(
                    (analysis_spec_filename, dir_name, analysis_spec))
            if analysis_spec['AnalysisType'] == 'rule':
                RULE_SCHEMA.validate(analysis_spec)
                analysis.append(
                    (analysis_spec_filename, dir_name, analysis_spec))
            if analysis_spec['AnalysisType'] == 'global':
                GLOBAL_SCHEMA.validate(analysis_spec)
                global_analysis.append(
                    (analysis_spec_filename, dir_name, analysis_spec))
        except (SchemaError, SchemaMissingKeyError, SchemaForbiddenKeyError,
                SchemaUnexpectedTypeError) as err:
            invalid_specs.append((analysis_spec_filename, err))
            continue
        except Exception as err:  # pylint: disable=broad-except
            # Catch arbitrary exceptions thrown by bad specification files
            invalid_specs.append((analysis_spec_filename, err))
            continue

    return (global_analysis, analysis, invalid_specs)


def run_tests(analysis: Dict[str, Any], analysis_funcs: Dict[str, Any],
              failed_tests: DefaultDict[str, list]) -> DefaultDict[str, list]:

    # First check if any tests exist, so we can print a helpful message if not
    if 'Tests' not in analysis:
        analysis_id = analysis.get('PolicyID') or analysis['RuleID']
        print('\tNo tests configured for {}'.format(analysis_id))
        return failed_tests

    for unit_test in analysis['Tests']:
        try:
            test_case = TestCase(unit_test.get('Resource') or unit_test['Log'])
            result = analysis_funcs['run'](test_case)
        except KeyError as err:
            logging.warning('KeyError: {%s}', err)
            failed_tests[analysis.get('PolicyID') or
                         analysis['RuleID']].append(unit_test['Name'])
            continue
        except Exception as err:  # pylint: disable=broad-except
            # Catch arbitrary exceptions raised by user code
            logging.warning('Unexpected exception: {%s}', err)
            failed_tests[analysis.get('PolicyID') or
                         analysis['RuleID']].append(unit_test['Name'])
            continue

        # using a dictionary to map between the tests and their outcomes
        # assume the test passes (default "PASS")
        # until failure condition is found (set to "FAIL")
        test_result = defaultdict(lambda: 'PASS')
        # check expected result
        if result != unit_test['ExpectedResult']:
            test_result['outcome'] = 'FAIL'

        # check dedup and title function return non-None
        # Only applies to rules which match an incoming event
        if unit_test['ExpectedResult']:
            for func in ['dedup', 'title']:
                if analysis_funcs.get(func):
                    if not analysis_funcs[func](test_case):
                        test_result[func] = 'FAIL'
                        test_result['outcome'] = 'FAIL'

        if test_result['outcome'] == 'FAIL':
            failed_tests[analysis.get('PolicyID') or
                         analysis['RuleID']].append(unit_test['Name'])

        # print results
        print('\t[{}] {}'.format(test_result['outcome'], unit_test['Name']))
        for func in ['dedup', 'title']:
            if analysis_funcs.get(func) and unit_test['ExpectedResult']:
                print('\t\t[{}] [{}] {}'.format(
                    test_result[func], func, analysis_funcs[func](test_case)))

    return failed_tests


def setup_parser() -> argparse.ArgumentParser:
    parser = argparse.ArgumentParser(
        description=
        'Panther Analysis Tool: A command line tool for managing Panther policies and rules.',
        prog='panther_analysis_tool')
    parser.add_argument('--version',
                        action='version',
                        version='panther_analysis_tool 0.3.5')
    subparsers = parser.add_subparsers()

    test_parser = subparsers.add_parser(
        'test',
        help='Validate analysis specifications and run policy and rule tests.')
    test_parser.add_argument(
        '--path',
        default='.',
        type=str,
        help='The relative path to Panther policies and rules.',
        required=False)
    test_parser.add_argument('--filter',
                             required=False,
                             metavar="KEY=VALUE",
                             nargs='+')
    test_parser.add_argument('--debug', action='store_true', dest='debug')
    test_parser.set_defaults(func=test_analysis)

    zip_parser = subparsers.add_parser(
        'zip',
        help=
        'Create an archive of local policies and rules for uploading to Panther.'
    )
    zip_parser.add_argument(
        '--path',
        default='.',
        type=str,
        help='The relative path to Panther policies and rules.',
        required=False)
    zip_parser.add_argument(
        '--out',
        default='.',
        type=str,
        help='The path to write zipped policies and rules to.',
        required=False)
    zip_parser.add_argument('--filter',
                            required=False,
                            metavar="KEY=VALUE",
                            nargs='+')
    zip_parser.add_argument('--debug', action='store_true', dest='debug')
    zip_parser.set_defaults(func=zip_analysis)

    upload_parser = subparsers.add_parser(
        'upload',
        help='Upload specified policies and rules to a Panther deployment.')
    upload_parser.add_argument(
        '--path',
        default='.',
        type=str,
        help='The relative path to Panther policies and rules.',
        required=False)
    upload_parser.add_argument(
        '--out',
        default='.',
        type=str,
        help=
        'The location to store a local copy of the packaged policies and rules.',
        required=False)
    upload_parser.add_argument('--filter',
                               required=False,
                               metavar="KEY=VALUE",
                               nargs='+')
    upload_parser.add_argument('--debug', action='store_true', dest='debug')
    upload_parser.set_defaults(func=upload_analysis)

    return parser


# Parses the filters, expects a list of strings
def parse_filter(filters: List[str]) -> Dict[str, Any]:
    parsed_filters = {}
    for filt in filters:
        split = filt.split('=')
        if len(split) != 2 or split[0] == '' or split[1] == '':
            logging.warning('Filter %s is not in format KEY=VALUE, skipping',
                            filt)
            continue
        key = split[0]
        if not any([
                key in (list(GLOBAL_SCHEMA.schema.keys()) +
                        list(POLICY_SCHEMA.schema.keys()) +
                        list(RULE_SCHEMA.schema.keys()))
                for key in (key, Optional(key))
        ]):
            logging.warning(
                'Filter key %s is not a valid filter field, skipping', key)
            continue
        parsed_filters[key] = split[1].split(',')
    return parsed_filters


def run() -> None:
    parser = setup_parser()
    # if no args are passed, print the help output
    args = parser.parse_args(args=None if sys.argv[1:] else ['--help'])

    logging.basicConfig(format='[%(levelname)s]: %(message)s',
                        level=logging.DEBUG if args.debug else logging.INFO)

    try:
        if args.filter is not None:
            args.filter = parse_filter(args.filter)
        return_code, out = args.func(args)
    except Exception as err:  # pylint: disable=broad-except
        # Catch arbitrary exceptions without printing help message
        logging.warning('Unhandled exception: "%s"', err)
        sys.exit(1)

    if return_code == 1:
        if out:
            logging.error(out)
    elif return_code == 0:
        if out:
            logging.info(out)

    sys.exit(return_code)


if __name__ == '__main__':
    run()<|MERGE_RESOLUTION|>--- conflicted
+++ resolved
@@ -97,19 +97,13 @@
         A tuple of the relative filepath, directory name, and loaded analysis specification dict.
     """
     for relative_path, _, file_list in os.walk(directory):
-<<<<<<< HEAD
         # setup yaml object
         yaml = YAML(typ='safe')
-        # If the user runs with no path/out args, filter to make sure
-        # we only run folders with valid analysis files.
-        if directory == '.':
-=======
         # If the user runs with no path args, filter to make sure
         # we only run folders with valid analysis files. Ensure we test
         # files in the current directory by not skipping this iteration
         # when relative_path is the current dir
         if directory in ['.', './'] and relative_path not in ['.', './']:
->>>>>>> 97daea1d
             if not any([
                     fnmatch(relative_path, path_pattern)
                     for path_pattern in (HELPERS_PATH_PATTERN,
