"""
Panther Analysis Tool is a command line interface for writing,
testing, and packaging policies/rules.
Copyright (C) 2020 Panther Labs Inc

This program is free software: you can redistribute it and/or modify
it under the terms of the GNU Affero General Public License as
published by the Free Software Foundation, either version 3 of the
License, or (at your option) any later version.

This program is distributed in the hope that it will be useful,
but WITHOUT ANY WARRANTY; without even the implied warranty of
MERCHANTABILITY or FITNESS FOR A PARTICULAR PURPOSE.  See the
GNU Affero General Public License for more details.

You should have received a copy of the GNU Affero General Public License
along with this program.  If not, see <http://www.gnu.org/licenses/>.
"""


import json
from dataclasses import dataclass
from typing import Any, Dict, List, Optional, Tuple, Union

from panther_analysis_tool.detection import DetectionResult


@dataclass
class TestError:
    """Represents an error caused by any of the functions or a generic one"""

    message: Optional[str] = None


@dataclass
class FunctionTestResult:
    """Defines the result of running a function"""

    # output contains the JSON-encoded return value, None if an error was raised
    output: Optional[str]
    # error contains a TestError instance with the error message or
    # None if no error was raised
    error: Optional[TestError]
    # return value matched expectations
    matched: Optional[bool]

    @classmethod
    def new(
        cls,
        output: Optional[Union[bool, str, List[str]]],
        raw_exception: Optional[Exception] = None,
        matched: Optional[bool] = True,
    ) -> Optional["FunctionTestResult"]:
        """Create a new instance while applying
        the necessary transformations to the parameters"""
        if output is None and raw_exception is None:
            return None

        if output is not None and not isinstance(output, str):
            output = json.dumps(output)

<<<<<<< HEAD
        return cls(output=output, error=cls.to_test_error(raw_exception), matched=matched)
=======
        return cls(
            output=output,
            error=cls.to_test_error(raw_exception),
        )
>>>>>>> a8560333

    @staticmethod
    def format_exception(exc: Optional[Exception], title: Optional[str] = None) -> Optional[str]:
        """Convert an exception instance to a structured error message"""
        if exc is None:
            return None
        if title is not None:
            prefix = f"{title}: "
        else:
            prefix = ""

        return f"{prefix}{type(exc).__name__}: {exc}"

    @staticmethod
    def to_test_error(exc: Optional[Exception], title: Optional[str] = None) -> Optional[TestError]:
        """Convert an exception instance to a TestError,
        also properly formatting the exception message"""
        if exc is None:
            return None
        return TestError(message=FunctionTestResult.format_exception(exc, title=title))

    @staticmethod
    def truncate(string: Optional[str], length: int) -> Optional[str]:
        """
        Truncate a string to the given length and append ellipsis
        to mark the truncation.

        :param string: the string to be checked and truncated if length exceeds length
        :param length: the maximum length of the string
        :return: a string of size lower or equal to the length parameter
        """
        if string is None:
            return None
        if len(string) > length:
            return string[:length] + "..."
        return string


@dataclass  # pylint: disable=R0902
class TestResultsPerFunction:
    """Container for the results of each function"""

    detectionFunction: Optional[FunctionTestResult]  # pylint: disable=C0103
    titleFunction: Optional[FunctionTestResult] = None  # pylint: disable=C0103
    dedupFunction: Optional[FunctionTestResult] = None  # pylint: disable=C0103
    alertContextFunction: Optional[FunctionTestResult] = None  # pylint: disable=C0103
    descriptionFunction: Optional[FunctionTestResult] = None  # pylint: disable=C0103
    referenceFunction: Optional[FunctionTestResult] = None  # pylint: disable=C0103
    severityFunction: Optional[FunctionTestResult] = None  # pylint: disable=C0103
    runbookFunction: Optional[FunctionTestResult] = None  # pylint: disable=C0103
    destinationsFunction: Optional[FunctionTestResult] = None  # pylint: disable=C0103


@dataclass  # pylint: disable=R0902
class TestResult:
    """The structure of the results for a test case evaluation"""

    id: Optional[str]  # pylint: disable=C0103
    name: str
    # The following two fields do not conform to Python's naming
    # conventions, but the field names correspond
    # to response attributes by API & FE.
    # TODO: provide a field name translation step if necessary
    detectionId: Optional[str]  # pylint: disable=C0103
    genericError: Optional[str]  # pylint: disable=C0103
    # TODO:
    error: Optional[TestError]
    errored: bool
    passed: bool
    matched: Optional[bool]
    functions: TestResultsPerFunction


@dataclass
class TestExpectations:
    """Contains the expected values for performing assertions"""

    detection: bool
    # TODO: include assertions for remaining functions, e.g title and alert context


@dataclass
class TestSpecification:
    """The structure of a test case"""

    id: str  # pylint: disable=C0103
    name: str
    data: Dict[str, Any]
    mocks: List[Dict[str, Any]]
    expectations: TestExpectations


# pylint: disable=too-few-public-methods
class TestCaseEvaluator:
    """Translates detection execution results to test case results,
    by performing assertions and determining the status"""

    def __init__(self, spec: TestSpecification, detection_result: DetectionResult):
        self._spec = spec
        self._detection_result = detection_result

    def _get_result_status(self) -> bool:
        """Get the test status - passing/failing"""

<<<<<<< HEAD
        # matched attribute can also be None,
        # coerce to boolean for consistent return values
        should_alert = (
            bool(self._detection_result.matched)
            == self._detection_result.detection_match_alert_value
        )

=======
>>>>>>> a8560333
        # Title/dedup functions are executed unconditionally
        # (regardless if the detection matched or not) during testing.
        if self._spec.expectations.detection == self._detection_result.detection_output:
            # Any error should mark the test as failing
<<<<<<< HEAD
            return should_alert and not self._detection_result.errored

        # Only detection/setup exceptions and event compatibility (JSON-decodable and JSON object)
        # should be a factor in marking the test as failing
        return (
            self._detection_result.input_exception is None
            and not should_alert
            and not self._detection_result.detection_evaluation_failed
        )
=======
            return not self._detection_result.errored
        # expectations didn't match for the detection output
        return False
>>>>>>> a8560333

    def _get_generic_error_details(self) -> Tuple[Optional[Exception], Optional[str]]:
        generic_error = None
        generic_error_title = None
        if self._detection_result.input_exception is not None:
            generic_error = self._detection_result.input_exception
            generic_error_title = "Invalid event"
        elif self._detection_result.setup_exception is not None:
            generic_error = self._detection_result.setup_exception
        return generic_error, generic_error_title

    def interpret(self) -> TestResult:
        """Evaluate the detection result taking into account
        the errors raised during evaluation and
        the test specification expectations"""
        function_results = dict(
            detectionFunction=FunctionTestResult.new(
<<<<<<< HEAD
                self._detection_result.matched,
                self._detection_result.detection_exception,
                self._spec.expectations.detection == self._detection_result.matched,
=======
                self._detection_result.detection_output,
                self._detection_result.detection_exception,
>>>>>>> a8560333
            )
        )

        # We don't include output from other functions
        # unless the test was expected to match and trigger an alert.
        # If the test fails, providing all the output provides a faster feedback loop,
        # on possible additional failures.
        if self._detection_result.matched or (
            self._spec.expectations.detection is not self._detection_result.detection_output
        ):

            function_results.update(
                dict(
                    titleFunction=FunctionTestResult.new(
                        self._detection_result.title_output,
                        self._detection_result.title_exception,
                    ),
                    descriptionFunction=FunctionTestResult.new(
                        self._detection_result.description_output,
                        self._detection_result.description_exception,
                    ),
                    referenceFunction=FunctionTestResult.new(
                        self._detection_result.reference_output,
                        self._detection_result.reference_exception,
                    ),
                    severityFunction=FunctionTestResult.new(
                        self._detection_result.severity_output,
                        self._detection_result.severity_exception,
                    ),
                    runbookFunction=FunctionTestResult.new(
                        self._detection_result.runbook_output,
                        self._detection_result.runbook_exception,
                    ),
                    destinationsFunction=FunctionTestResult.new(
                        self._detection_result.destinations_output,
                        self._detection_result.destinations_exception,
                    ),
                    dedupFunction=FunctionTestResult.new(
                        self._detection_result.dedup_output,
                        self._detection_result.dedup_exception,
                    ),
                    alertContextFunction=FunctionTestResult.new(
                        self._detection_result.alert_context_output,
                        self._detection_result.alert_context_exception,
                    ),
                )
            )

        generic_error, generic_error_title = self._get_generic_error_details()

        return TestResult(
            id=self._spec.id,
            name=self._spec.name,
            detectionId=self._detection_result.detection_id,
            genericError=FunctionTestResult.format_exception(
                generic_error, title=generic_error_title
            ),
            errored=self._detection_result.errored,
            error=FunctionTestResult.to_test_error(generic_error, title=generic_error_title),
            # Passing or failing test?
            passed=self._get_result_status(),
            matched=self._detection_result.matched,
            functions=TestResultsPerFunction(**function_results),
        )<|MERGE_RESOLUTION|>--- conflicted
+++ resolved
@@ -59,14 +59,7 @@
         if output is not None and not isinstance(output, str):
             output = json.dumps(output)
 
-<<<<<<< HEAD
         return cls(output=output, error=cls.to_test_error(raw_exception), matched=matched)
-=======
-        return cls(
-            output=output,
-            error=cls.to_test_error(raw_exception),
-        )
->>>>>>> a8560333
 
     @staticmethod
     def format_exception(exc: Optional[Exception], title: Optional[str] = None) -> Optional[str]:
@@ -171,35 +164,13 @@
     def _get_result_status(self) -> bool:
         """Get the test status - passing/failing"""
 
-<<<<<<< HEAD
-        # matched attribute can also be None,
-        # coerce to boolean for consistent return values
-        should_alert = (
-            bool(self._detection_result.matched)
-            == self._detection_result.detection_match_alert_value
-        )
-
-=======
->>>>>>> a8560333
         # Title/dedup functions are executed unconditionally
         # (regardless if the detection matched or not) during testing.
         if self._spec.expectations.detection == self._detection_result.detection_output:
             # Any error should mark the test as failing
-<<<<<<< HEAD
-            return should_alert and not self._detection_result.errored
-
-        # Only detection/setup exceptions and event compatibility (JSON-decodable and JSON object)
-        # should be a factor in marking the test as failing
-        return (
-            self._detection_result.input_exception is None
-            and not should_alert
-            and not self._detection_result.detection_evaluation_failed
-        )
-=======
             return not self._detection_result.errored
         # expectations didn't match for the detection output
         return False
->>>>>>> a8560333
 
     def _get_generic_error_details(self) -> Tuple[Optional[Exception], Optional[str]]:
         generic_error = None
@@ -217,14 +188,9 @@
         the test specification expectations"""
         function_results = dict(
             detectionFunction=FunctionTestResult.new(
-<<<<<<< HEAD
                 self._detection_result.matched,
                 self._detection_result.detection_exception,
-                self._spec.expectations.detection == self._detection_result.matched,
-=======
-                self._detection_result.detection_output,
-                self._detection_result.detection_exception,
->>>>>>> a8560333
+                self._spec.expectations.detection == self._detection_result.detection_output,
             )
         )
 
