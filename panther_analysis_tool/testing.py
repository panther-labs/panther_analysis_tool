--- conflicted
+++ resolved
@@ -164,7 +164,6 @@
             generic_error = self._detection_result.setup_exception
         return generic_error, generic_error_title
 
-<<<<<<< HEAD
     def _check_exception_types(
         self, ignore_exception_types: Optional[List[Type[Exception]]] = None
     ) -> None:
@@ -190,10 +189,6 @@
 
     def _get_detection_alert_value(self) -> bool:
         if self._detection_result.detection_type.upper() == TYPE_POLICY.upper():
-=======
-    def _get_detection_alert_value(self) -> bool:
-        if self._detection_result.detection_type == TYPE_POLICY:
->>>>>>> 89d79066
             return Policy.matcher_alert_value
         return Rule.matcher_alert_value
 
