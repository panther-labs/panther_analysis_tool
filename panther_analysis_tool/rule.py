"""
Panther Analysis Tool is a command line interface for writing,
testing, and packaging policies/rules.
Copyright (C) 2020 Panther Labs Inc

This program is free software: you can redistribute it and/or modify
it under the terms of the GNU Affero General Public License as
published by the Free Software Foundation, either version 3 of the
License, or (at your option) any later version.

This program is distributed in the hope that it will be useful,
but WITHOUT ANY WARRANTY; without even the implied warranty of
MERCHANTABILITY or FITNESS FOR A PARTICULAR PURPOSE.  See the
GNU Affero General Public License for more details.

You should have received a copy of the GNU Affero General Public License
along with this program.  If not, see <http://www.gnu.org/licenses/>.
"""

import json
import logging
import os
import tempfile
from abc import ABC, abstractmethod
from collections.abc import Mapping
from types import ModuleType
from typing import Any, Callable, Dict, List, Optional

import semver

from panther_analysis_tool.detection import (
    BaseImporter,
    DetectionResult,
    FilesystemImporter,
    RawStringImporter,
)
from panther_analysis_tool.enriched_event import PantherEvent
from panther_analysis_tool.exceptions import (
    FunctionReturnTypeError,
    UnknownDestinationError,
)

# Temporary alias for compatibility
get_logger = logging.getLogger

TYPE_RULE = "RULE"
TYPE_SCHEDULED_RULE = "SCHEDULED_RULE"

ERROR_TYPE_RULE = "RULE_ERROR"
ERROR_TYPE_SCHEDULED_RULE = "SCHEDULED_RULE_ERROR"

_DETECTION_FOLDER = os.path.join(tempfile.gettempdir(), "detections")

# Maximum size for a dedup string
MAX_DEDUP_STRING_SIZE = 1000

# Maximum size for a generated field
MAX_GENERATED_FIELD_SIZE = 1000

# Maximum number of destinations
MAX_DESTINATIONS_SIZE = 10

# Detection support for legacy mocking
LEGACY_MOCKING_VERSION = semver.VersionInfo.parse("1.26.0")

# The limit for DDB is 400kb per item (we store this one in DDB) and
# the limit for SQS/SNS is 256KB. The limit of 200kb is an approximation - the other
# fields included in the request will be less than the remaining 56kb
MAX_ALERT_CONTEXT_SIZE = 200 * 1024  # 200kb

ALERT_CONTEXT_ERROR_KEY = "_error"

TRUNCATED_STRING_SUFFIX = "... (truncated)"

DEFAULT_DETECTION_DEDUP_PERIOD_MINS = 60

# Used to check dynamic severity output
SEVERITY_TYPES = ["INFO", "LOW", "MEDIUM", "HIGH", "CRITICAL"]

ALERT_CONTEXT_FUNCTION = "alert_context"
DEDUP_FUNCTION = "dedup"
DESCRIPTION_FUNCTION = "description"
DESTINATIONS_FUNCTION = "destinations"
REFERENCE_FUNCTION = "reference"
RUNBOOK_FUNCTION = "runbook"
SEVERITY_FUNCTION = "severity"
TITLE_FUNCTION = "title"

# Auxiliary functions are optional
AUXILIARY_FUNCTIONS = (
    ALERT_CONTEXT_FUNCTION,
    DEDUP_FUNCTION,
    DESCRIPTION_FUNCTION,
    DESTINATIONS_FUNCTION,
    REFERENCE_FUNCTION,
    RUNBOOK_FUNCTION,
    SEVERITY_FUNCTION,
    TITLE_FUNCTION,
)


# pylint: disable=too-many-instance-attributes
class Detection(ABC):
    """Panther detection metadata and imported module."""

    # pylint: disable=too-many-branches,too-many-statements
    def __init__(self, config: Mapping):
        """Create new detection from a dict.
        Args:
            config: Dictionary that we expect to have the following keys:
                analysisType: either RULE, SCHEDULED_RULE, or POLICY
                id: Unique detection identifier
                body: The detection body
                versionId: The version of the detection
                (Optional) path: The detection module path
                (Optional) dedupPeriodMinutes: The period during which
                the events will be deduplicated
                (Optional) lastUpdatedVersion: The last version of Panther the detection was updated
        """
        self.logger = get_logger()

        # Check for required string fields
        for each_field in ["id", "versionId"]:
            if not (each_field in config) or not isinstance(config[each_field], str):
                raise AssertionError('Field "%s" of type str is required field' % each_field)

        if not (config.get("body") or config.get("path")):
            raise ValueError('one of "body", "path" must be defined')

        if config.get("body") and config.get("path"):
            raise ValueError('only one of "body", "path" must be defined')

        if not any((isinstance(config.get("body"), str), isinstance(config.get("path"), str))):
            raise TypeError('"body", "path" parameters must be of string type')

        # backwards compatible for data from before we returned this
        self.detection_type = config.get("analysisType", self.default_detection_type)

        self.detection_id = config["id"]
        self.detection_version = config["versionId"]

        # backwards compatible for legacy mocking
        self._setup_exception = None
        if "lastUpdatedVersion" in config:
            try:
                detection_panther_version = semver.VersionInfo.parse(config["lastUpdatedVersion"])
            except Exception as err:  # pylint: disable=broad-except
                self._setup_exception = err
                return
            self.use_legacy_mocking = detection_panther_version < LEGACY_MOCKING_VERSION
        else:
            self.use_legacy_mocking = True

        # TODO: severity and other detection metadata is not passed through when we run tests.
        #       https://app.asana.com/0/1200360676535738/1200403272293475
        if "severity" in config:
            self.detection_severity = config["severity"]
        else:
            self.detection_severity = None

        if not ("dedupPeriodMinutes" in config) or not isinstance(
            config["dedupPeriodMinutes"], int
        ):
            self.detection_dedup_period_mins = DEFAULT_DETECTION_DEDUP_PERIOD_MINS
        else:
            self.detection_dedup_period_mins = config["dedupPeriodMinutes"]

        if not ("tags" in config) or not isinstance(config["tags"], list):
            self.detection_tags: List[str] = list()
        else:
            config["tags"].sort()
            self.detection_tags = config["tags"]

        if "reports" not in config:
            self.detection_reports: Dict[str, List[str]] = dict()
        else:
            # Reports are Dict[str, List[str]]
            # Sorting the List before setting it
            for values in config["reports"].values():
                values.sort()
            self.detection_reports = config["reports"]

<<<<<<< HEAD
=======
        self.detection_suppressions = config.get("suppressions", [])

        self._setup_exception = None
>>>>>>> ee536fa5
        try:
            self._module = self._load_detection(self.detection_id, config)
            if not self._is_function_defined(self.matcher_function_name):
                raise AssertionError(
                    f"detection needs to have a method named '{self.matcher_function_name}'"
                )
        except Exception as err:  # pylint: disable=broad-except
            self._setup_exception = err
            return

        self._default_dedup_string = "defaultDedupString:{}".format(self.detection_id)
        self._auxiliary_function_definitions = self._check_defined_functions()

    @staticmethod
    def _load_detection(identifier: str, config: Mapping) -> ModuleType:
        """Load the detection code as Python module.
        Code can be provided as raw string or a path in the local filesystem.
        """
        has_raw_code = bool(config.get("body"))

        importer: Optional[BaseImporter] = None
        if has_raw_code:
            resource = config["body"]
            importer = RawStringImporter(tmp_dir=_DETECTION_FOLDER)
        else:
            resource = config["path"]
            importer = FilesystemImporter()

        return importer.get_module(identifier, resource)

    def _check_defined_functions(self) -> Dict[str, bool]:
        function_definitions = {}
        for name in AUXILIARY_FUNCTIONS:
            function_definitions[name] = self._is_function_defined(name)
        return function_definitions

    @property
    @abstractmethod
    def default_detection_type(self) -> str:
        pass

    @abstractmethod
    def matcher_function(self, event: Mapping) -> bool:
        pass

    @property
    @abstractmethod
    def matcher_function_name(self) -> str:
        pass

    @property
    @abstractmethod
    def matcher_alert_value(self) -> bool:
        pass

    @property
    def module(self) -> Any:
        """Used to expose the loaded python module to the engine,
        solely added in to support unit test mocking"""
        return self._module

    @property
    def setup_exception(self) -> Any:
        """Used to expose the setup exception to the engine"""
        return self._setup_exception

    @setup_exception.setter
    def setup_exception(self, val: Any) -> Any:
        """Used by the engine to set _setup_exception"""
        self._setup_exception = val

    def run(
        self, event: Mapping, outputs: dict, outputs_names: dict, batch_mode: bool = True
    ) -> DetectionResult:
        """
        Analyze a log line with this detection and return True, False, or an error.
        :param event: The event to run the detection against
        :param outputs: Destinations loaded from the panther-outputs-api
        :param outputs_names: Destinations mapped by their display name
        :param batch_mode: Whether the detection runs as part of the log analysis
        or as part of a simple detection test. In batch mode, title/dedup functions
        are not checked if the detection won't trigger an alert and also title()/dedup()
        won't raise exceptions, so that an alert won't be missed.
        """
        detection_result = DetectionResult(
            detection_id=self.detection_id,
            detection_severity=self.detection_severity,
            detection_type=self.detection_type,
            # set default to not alert
            trigger_alert=False,
        )
        # If there was an error setting up the detection
        # return early
        if self._setup_exception:
            detection_result.setup_exception = self._setup_exception
            return detection_result

        try:
            detection_result.detection_output = self.matcher_function(event)
        except Exception as err:  # pylint: disable=broad-except
            detection_result.detection_exception = err

        detection_result.trigger_alert = (
            detection_result.detection_output is self.matcher_alert_value
        )

        if batch_mode and not detection_result.trigger_alert:
            # In batch mode (log analysis), there is no need to run the title/dedup functions
            # if the detection isn't going to trigger an alert
            return detection_result

        try:
            detection_result.title_defined = self._auxiliary_function_definitions[TITLE_FUNCTION]
            if detection_result.title_defined:
                detection_result.title_output = self._get_title(
                    event,
                    use_default_on_exception=batch_mode,
                )
        except Exception as err:  # pylint: disable=broad-except
            detection_result.title_exception = err

        try:
            detection_result.description_defined = self._auxiliary_function_definitions[
                DESCRIPTION_FUNCTION
            ]
            if detection_result.description_defined:
                detection_result.description_output = self._get_description(
                    event,
                    use_default_on_exception=batch_mode,
                )
        except Exception as err:  # pylint: disable=broad-except
            detection_result.description_exception = err

        try:
            detection_result.reference_defined = self._auxiliary_function_definitions[
                REFERENCE_FUNCTION
            ]
            if detection_result.reference_defined:
                detection_result.reference_output = self._get_reference(
                    event,
                    use_default_on_exception=batch_mode,
                )
        except Exception as err:  # pylint: disable=broad-except
            detection_result.reference_exception = err

        try:
            detection_result.severity_defined = self._auxiliary_function_definitions[
                SEVERITY_FUNCTION
            ]
            if detection_result.severity_defined:
                detection_result.severity_output = self._get_severity(
                    event,
                    use_default_on_exception=batch_mode,
                )
        except Exception as err:  # pylint: disable=broad-except
            detection_result.severity_exception = err

        try:
            detection_result.runbook_defined = self._auxiliary_function_definitions[
                RUNBOOK_FUNCTION
            ]
            if detection_result.runbook_defined:
                detection_result.runbook_output = self._get_runbook(
                    event,
                    use_default_on_exception=batch_mode,
                )
        except Exception as err:  # pylint: disable=broad-except
            detection_result.runbook_exception = err

        try:
            detection_result.destinations_defined = self._auxiliary_function_definitions[
                DESTINATIONS_FUNCTION
            ]
            if detection_result.destinations_defined:
                detection_result.destinations_output = self._get_destinations(
                    event,
                    outputs,
                    outputs_names,
                    use_default_on_exception=batch_mode,
                )
        except Exception as err:  # pylint: disable=broad-except
            detection_result.destinations_exception = err

        try:
            detection_result.dedup_defined = self._auxiliary_function_definitions[DEDUP_FUNCTION]
            if not detection_result.dedup_defined:
                detection_result.dedup_output = self._get_dedup_fallback(
                    detection_result.title_output
                )
            else:
                detection_result.dedup_output = self._get_dedup(
                    event,
                    use_default_on_exception=batch_mode,
                )
        except Exception as err:  # pylint: disable=broad-except
            detection_result.dedup_exception = err

        try:
            detection_result.alert_context_defined = self._auxiliary_function_definitions[
                ALERT_CONTEXT_FUNCTION
            ]
            if detection_result.alert_context_defined:
                detection_result.alert_context_output = self._get_alert_context(
                    event,
                    use_default_on_exception=batch_mode,
                )
        except Exception as err:  # pylint: disable=broad-except
            detection_result.alert_context_exception = err

        return detection_result

    def _get_alert_context(
        self, event: Mapping, use_default_on_exception: bool = True
    ) -> Optional[str]:

        try:
            command = getattr(self._module, ALERT_CONTEXT_FUNCTION)
            alert_context = self._run_command(command, event, Mapping)
            serialized_alert_context = json.dumps(alert_context, default=PantherEvent.json_encoder)
        except Exception as err:  # pylint: disable=broad-except
            if use_default_on_exception:
                return json.dumps({ALERT_CONTEXT_ERROR_KEY: repr(err)})
            raise

        if len(serialized_alert_context) > MAX_ALERT_CONTEXT_SIZE:
            # If context exceeds max size, return empty one
            alert_context_error = (
                "alert_context size is [{}] characters,"
                " bigger than maximum of [{}] characters".format(
                    len(serialized_alert_context), MAX_ALERT_CONTEXT_SIZE
                )
            )
            return json.dumps({ALERT_CONTEXT_ERROR_KEY: alert_context_error})

        return serialized_alert_context

    # Returns the dedup string for this detection match
    # If the detection match had a custom title, use the title as a deduplication string
    # If no title and no dedup function is defined, return the default dedup string.
    def _get_dedup(
        self,
        event: Mapping,
        use_default_on_exception: bool = True,
    ) -> str:

        try:
            command = getattr(self._module, DEDUP_FUNCTION)
            dedup_string = self._run_command(command, event, str)
        except Exception as err:  # pylint: disable=broad-except
            if use_default_on_exception:
                self.logger.info(
                    "dedup method raised exception. "
                    'Defaulting dedup string to "%s". Exception: %s',
                    self.detection_id,
                    err,
                )
                return self._default_dedup_string
            raise

        if not dedup_string:
            # If dedup string is None or empty, return the default dedup string
            return self._default_dedup_string

        if len(dedup_string) > MAX_DEDUP_STRING_SIZE:
            # If dedup_string exceeds max size, truncate it
            self.logger.info(
                "maximum dedup string size is [%d] characters. "
                "Dedup string for detection with ID [%s] is [%d] characters. Truncating.",
                MAX_DEDUP_STRING_SIZE,
                self.detection_id,
                len(dedup_string),
            )
            num_characters_to_keep = MAX_DEDUP_STRING_SIZE - len(TRUNCATED_STRING_SUFFIX)
            return dedup_string[:num_characters_to_keep] + TRUNCATED_STRING_SUFFIX

        return dedup_string

    def _get_dedup_fallback(self, title: Optional[str]) -> str:
        if title:
            # If no dedup function is defined but the detection
            # had a title, use the title as dedup string
            return title
            # If no dedup function defined, return default dedup string
        return self._default_dedup_string

    def _get_description(
        self, event: Mapping, use_default_on_exception: bool = True
    ) -> Optional[str]:

        try:
            command = getattr(self._module, DESCRIPTION_FUNCTION)
            description = self._run_command(command, event, str)
        except Exception as err:  # pylint: disable=broad-except
            if use_default_on_exception:
                self.logger.info(
                    "description method for detection with id [%s] raised exception. "
                    "Using default Exception: %s",
                    self.detection_id,
                    err,
                )
                return ""
            raise

        if len(description) > MAX_GENERATED_FIELD_SIZE:
            # If generated field exceeds max size, truncate it
            self.logger.info(
                "maximum field [description] length is [%d]. "
                "[%d] for detection with ID [%s] . Truncating.",
                MAX_GENERATED_FIELD_SIZE,
                len(description),
                self.detection_id,
            )
            num_characters_to_keep = MAX_GENERATED_FIELD_SIZE - len(TRUNCATED_STRING_SUFFIX)
            return description[:num_characters_to_keep] + TRUNCATED_STRING_SUFFIX
        return description

    def _get_destinations(  # pylint: disable=too-many-return-statements,too-many-arguments
        self,
        event: Mapping,
        outputs: dict,
        outputs_display_names: dict,
        use_default_on_exception: bool = True,
    ) -> Optional[List[str]]:
        try:
            command = getattr(self._module, DESTINATIONS_FUNCTION)
            destinations = self._run_command(command, event, list())
        except Exception as err:  # pylint: disable=broad-except
            if use_default_on_exception:
                self.logger.info("destinations method raised exception. Exception: %s", err)
                return None
            raise
        # Return early if destinations returned None
        if destinations is None:
            return None

        # Return early if destinations is an empty list (alert dest. suppression)
        if len(destinations) == 0:
            return ["SKIP"]

        # Check for (in)valid destinations
        invalid_destinations = []
        standardized_destinations: List[str] = []

        # Standardize the destinations
        for each_destination in destinations:
            # case for valid display name
            if (
                each_destination in outputs_display_names
                and outputs_display_names[each_destination].destination_id
                not in standardized_destinations
            ):
                standardized_destinations.append(
                    outputs_display_names[each_destination].destination_id
                )
            # case for valid UUIDv4
            elif each_destination in outputs and each_destination not in standardized_destinations:
                standardized_destinations.append(each_destination)
            else:
                invalid_destinations.append(each_destination)

        if invalid_destinations:
            if use_default_on_exception:
                self.logger.info(
                    "destinations method yielded invalid destinations: %s",
                    str(invalid_destinations),
                )
                return None
            raise UnknownDestinationError(
                "Invalid Destinations",
                invalid_destinations,
            )

        if len(standardized_destinations) > MAX_DESTINATIONS_SIZE:
            # If generated field exceeds max size, truncate it
            self.logger.info(
                "maximum len of destinations [%d] for detection with ID "
                "[%s] is [%d] fields. Truncating.",
                MAX_DESTINATIONS_SIZE,
                self.detection_id,
                len(standardized_destinations),
            )
            return standardized_destinations[:MAX_DESTINATIONS_SIZE]
        return standardized_destinations

    def _get_reference(
        self, event: Mapping, use_default_on_exception: bool = True
    ) -> Optional[str]:

        try:
            command = getattr(self._module, REFERENCE_FUNCTION)
            reference = self._run_command(command, event, str)
        except Exception as err:  # pylint: disable=broad-except
            if use_default_on_exception:
                self.logger.info(
                    "reference method for detection with id [%s] raised exception. "
                    "Using default. Exception: %s",
                    self.detection_id,
                    err,
                )
                return ""
            raise

        if len(reference) > MAX_GENERATED_FIELD_SIZE:
            # If generated field exceeds max size, truncate it
            self.logger.info(
                "maximum field [reference] length is [%d]. "
                "[%d] for detection with ID [%s] . Truncating.",
                MAX_GENERATED_FIELD_SIZE,
                len(reference),
                self.detection_id,
            )
            num_characters_to_keep = MAX_GENERATED_FIELD_SIZE - len(TRUNCATED_STRING_SUFFIX)
            return reference[:num_characters_to_keep] + TRUNCATED_STRING_SUFFIX
        return reference

    def _get_runbook(self, event: Mapping, use_default_on_exception: bool = True) -> Optional[str]:

        try:
            command = getattr(self._module, RUNBOOK_FUNCTION)
            runbook = self._run_command(command, event, str)
        except Exception as err:  # pylint: disable=broad-except
            if use_default_on_exception:
                self.logger.info(
                    "runbook method for detection with id [%s] raised exception. "
                    "Using default. Exception: %s",
                    self.detection_id,
                    err,
                )
                return ""
            raise

        if len(runbook) > MAX_GENERATED_FIELD_SIZE:
            # If generated field exceeds max size, truncate it
            self.logger.info(
                "maximum field [runbook] length is [%d]. [%d] for detection with ID [%s]. "
                "Truncating.",
                MAX_GENERATED_FIELD_SIZE,
                len(runbook),
                self.detection_id,
            )
            num_characters_to_keep = MAX_GENERATED_FIELD_SIZE - len(TRUNCATED_STRING_SUFFIX)
            return runbook[:num_characters_to_keep] + TRUNCATED_STRING_SUFFIX
        return runbook

    def _get_severity(self, event: Mapping, use_default_on_exception: bool = True) -> Optional[str]:

        try:
            command = getattr(self._module, SEVERITY_FUNCTION)
            severity = self._run_command(command, event, str).upper()
            if severity not in SEVERITY_TYPES:
                self.logger.info(
                    "severity method for detection with id [%s] yielded [%s], expected [%s]",
                    self.detection_id,
                    severity,
                    str(SEVERITY_TYPES),
                )
                raise AssertionError(
                    "Expected severity to be any of the following: [%s], got [%s] instead."
                    % (str(SEVERITY_TYPES), severity)
                )
        except Exception as err:  # pylint: disable=broad-except
            if use_default_on_exception:
                self.logger.info(
                    "severity method for detection with id [%s] raised exception. "
                    "Using default (%s). Exception: %s",
                    self.detection_id,
                    self.detection_severity,
                    err,
                )
                return self.detection_severity
            raise
        return severity

    def _get_title(self, event: Mapping, use_default_on_exception: bool) -> Optional[str]:

        try:
            command = getattr(self._module, TITLE_FUNCTION)
            title = self._run_command(command, event, str)
        except Exception as err:  # pylint: disable=broad-except
            if use_default_on_exception:
                self.logger.info(
                    "title method for detection with id [%s] raised exception. "
                    "Using default. Exception: %s",
                    self.detection_id,
                    err,
                )
                return self.detection_id
            raise

        if len(title) > MAX_GENERATED_FIELD_SIZE:
            # If generated field exceeds max size, truncate it
            self.logger.info(
                "maximum field [title] length is [%d]. "
                "[%d] for detection with ID [%s] . Truncating.",
                MAX_GENERATED_FIELD_SIZE,
                len(title),
                self.detection_id,
            )
            num_characters_to_keep = MAX_GENERATED_FIELD_SIZE - len(TRUNCATED_STRING_SUFFIX)
            return title[:num_characters_to_keep] + TRUNCATED_STRING_SUFFIX
        return title

    def _run_command(self, function: Callable, event: Mapping, expected_type: Any) -> Any:
        result = function(event)
        # Branch in case of list
        if not isinstance(expected_type, list):
            if not isinstance(result, expected_type):
                raise FunctionReturnTypeError(
                    "detection [{}] function [{}] returned [{}], expected [{}]".format(
                        self.detection_id,
                        function.__name__,
                        type(result).__name__,
                        expected_type.__name__,
                    )
                )
        else:
            if result is None:
                return result
            if not isinstance(result, list) or not all(isinstance(x, (str, bool)) for x in result):
                raise FunctionReturnTypeError(
                    "detection [{}] function [{}] returned [{}], expected a list".format(
                        self.detection_id, function.__name__, type(result).__name__
                    )
                )
        return result

    def _is_function_defined(self, name: str) -> bool:
        return hasattr(self._module, name)


class Rule(Detection):
    """Panther rule metadata and imported module."""

    # default detection types for rules
    default_detection_type = TYPE_RULE

    # rules have a rule method
    matcher_function_name = "rule"

    # a rule should trigger an alert on True return value
    matcher_alert_value = True

    def matcher_function(self, event: Mapping) -> bool:
        # for scheduled rules the rule function is optional,
        # defaults to True and will pass the events thru
        if self.detection_type == TYPE_SCHEDULED_RULE and not hasattr(
            self._module, self.matcher_function_name
        ):
            return True
        command = getattr(self._module, self.matcher_function_name)
        return self._run_command(command, event, bool)<|MERGE_RESOLUTION|>--- conflicted
+++ resolved
@@ -180,12 +180,7 @@
                 values.sort()
             self.detection_reports = config["reports"]
 
-<<<<<<< HEAD
-=======
         self.detection_suppressions = config.get("suppressions", [])
-
-        self._setup_exception = None
->>>>>>> ee536fa5
         try:
             self._module = self._load_detection(self.detection_id, config)
             if not self._is_function_defined(self.matcher_function_name):
