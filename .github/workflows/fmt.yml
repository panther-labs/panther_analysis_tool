on:
  push:
    branches:
      - main  # Splitting out main here ensures we do not redundantly run this workflow on merge from a PR
  pull_request:
    branches:
      - '*' # Match all branches

jobs:
  fmt:
    runs-on: ubuntu-latest
    steps:
      - name: Checkout
        uses: actions/checkout@v3

      - name: Setup Python
        uses: actions/setup-python@v4
        with:
          python-version: 3.11

      - name: Install pipenv
        run: make install-pipenv

      - name: Install
        run: make install

      - name: Format
        run: make fmt

      - name: Commit formatting
        run: |
          git config --global user.name "panther-bot-automation"
          git config --global user.email "github-service-account-automation@panther.io"

          if [[ "${{ github.event_name }}" == "pull_request" ]]; then
            BRANCH=${{ github.head_ref }}
            git fetch; git checkout ${{ github.head_ref }}
          else
            BRANCH=${{ github.ref }}
          fi
<<<<<<< HEAD

=======
>>>>>>> 5e3dbef2
          
          git add -A .

          REQUIRES_COMMIT=1
          git commit -m "Auto-format files" || REQUIRES_COMMIT=0
          if [[ $REQUIRES_COMMIT -eq 0 ]]; then
            echo "No auto-formatting needed"
          else
            echo "Committing auto-formatted files"
            git push origin HEAD:$BRANCH
          fi
        env:
          GH_TOKEN: ${{ secrets.PANTHER_BOT_AUTOMATION_TOKEN }}<|MERGE_RESOLUTION|>--- conflicted
+++ resolved
@@ -38,10 +38,6 @@
           else
             BRANCH=${{ github.ref }}
           fi
-<<<<<<< HEAD
-
-=======
->>>>>>> 5e3dbef2
           
           git add -A .
 
