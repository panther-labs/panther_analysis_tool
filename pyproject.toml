--- conflicted
+++ resolved
@@ -1,10 +1,6 @@
 [project]
 name = "panther_analysis_tool"
-<<<<<<< HEAD
-version = "0.57.1"
-=======
 version = "1.0.0"
->>>>>>> f5fe73bf
 description = "Panther command line interface for writing, testing, and packaging policies/rules."
 authors = [
     {name = "Panther Labs Inc", email = "pypi@runpanther.io"}
