from datetime import datetime
import os

from pyfakefs.fake_filesystem_unittest import TestCase, Pause

from schema import SchemaWrongKeyError
from nose.tools import assert_equal, assert_is_instance, assert_true, assert_false

from panther_analysis_tool import main as pat
from panther_analysis_tool.main import validate_outputs

FIXTURES_PATH = os.path.abspath(os.path.join(os.path.dirname(__file__), '../../', 'fixtures'))

print('Using fixtures path:', FIXTURES_PATH)


class TestPantherAnalysisTool(TestCase):
    def setUp(self):
        self.setUpPyfakefs()
        self.fs.add_real_directory(FIXTURES_PATH)

    def test_valid_json_policy_spec(self):
        for spec_filename, _, loaded_spec, _ in pat.load_analysis_specs([FIXTURES_PATH]):
            if spec_filename.endswith('example_policy.json'):
                assert_is_instance(loaded_spec, dict)
                assert_true(loaded_spec != {})

    def test_valid_yaml_policy_spec(self):
        for spec_filename, _, loaded_spec, _ in pat.load_analysis_specs([FIXTURES_PATH]):
            if spec_filename.endswith('example_policy.yml'):
                assert_is_instance(loaded_spec, dict)
                assert_true(loaded_spec != {})

    def test_valid_pack_spec(self):
        pack_loaded = False
        for spec_filename, _, loaded_spec, _ in pat.load_analysis_specs([FIXTURES_PATH]):
            if spec_filename.endswith('sample-pack.yml'):
                assert_is_instance(loaded_spec, dict)
                assert_true(loaded_spec != {})
                pack_loaded = True
        assert_true(pack_loaded)

    def test_datetime_converted(self):
        test_date = datetime.now()
        test_date_string = pat.datetime_converted(test_date)
        assert_is_instance(test_date_string, str)

    def test_handle_wrong_key_error(self):
        sample_keys = ['DisplayName', 'Enabled', 'Filename']
        expected_output = '{} not in list of valid keys: {}'
        # test successful regex match and correct error returned
        test_str = "Wrong key 'DisplaName' in {'DisplaName':'one','Enabled':true, 'Filename':'sample'}"
        exc = SchemaWrongKeyError(test_str)
        err = pat.handle_wrong_key_error(exc, sample_keys)
        assert_equal(str(err), expected_output.format("'DisplaName'", sample_keys))
        # test failing regex match
        test_str = "Will not match"
        exc = SchemaWrongKeyError(test_str)
        err = pat.handle_wrong_key_error(exc, sample_keys)
        assert_equal(str(err),  expected_output.format("UNKNOWN_KEY", sample_keys))

    def test_load_policy_specs_from_folder(self):
        args = pat.setup_parser().parse_args(f'test --path {FIXTURES_PATH}'.split())
        return_code, invalid_specs = pat.test_analysis(args)
        assert_equal(return_code, 1)
        assert_equal(invalid_specs[0][0],
                     f'{FIXTURES_PATH}/example_malformed_policy.yml')
<<<<<<< HEAD
        assert_equal(len(invalid_specs), 9)
=======
        assert_equal(len(invalid_specs), 8)
>>>>>>> 89cf1cff

    def test_policies_from_folder(self):
        args = pat.setup_parser().parse_args(f'test --path {FIXTURES_PATH}/valid_analysis/policies'.split())
        return_code, invalid_specs = pat.test_analysis(args)
        assert_equal(return_code, 0)
        assert_equal(len(invalid_specs), 0)

    def test_rules_from_folder(self):
        args = pat.setup_parser().parse_args(f'test --path {FIXTURES_PATH}/valid_analysis/rules'.split())
        return_code, invalid_specs = pat.test_analysis(args)
        assert_equal(return_code, 0)
        assert_equal(len(invalid_specs), 0)

    def test_queries_from_folder(self):
        args = pat.setup_parser().parse_args(f'test --path {FIXTURES_PATH}/valid_analysis/queries'.split())
        return_code, invalid_specs = pat.test_analysis(args)
        assert_equal(return_code, 0)
        assert_equal(len(invalid_specs), 0)

    def test_scheduled_rules_from_folder(self):
        args = pat.setup_parser().parse_args(f'test --path {FIXTURES_PATH}/valid_analysis/scheduled_rules'.split())
        return_code, invalid_specs = pat.test_analysis(args)
        assert_equal(return_code, 0)
        assert_equal(len(invalid_specs), 0)

    def test_rules_from_current_dir(self):
        # This is a work around to test running tool against current directory
        return_code = -1
        invalid_specs = None
        valid_rule_path = os.path.join(FIXTURES_PATH, 'valid_analysis/policies')
        # test default path, '.'
        with Pause(self.fs):
            original_path = os.getcwd()
            try:
                os.chdir(valid_rule_path)
                args = pat.setup_parser().parse_args('test'.split())
                return_code, invalid_specs = pat.test_analysis(args)
            finally:
                os.chdir(original_path)
        # asserts are outside of the pause to ensure the fakefs gets resumed
        assert_equal(return_code, 0)
        assert_equal(len(invalid_specs), 0)
        return_code = -1
        invalid_specs = None
        # test explicitly setting current dir
        with Pause(self.fs):
            original_path = os.getcwd()
            os.chdir(valid_rule_path)
            args = pat.setup_parser().parse_args('test --path ./'.split())
            return_code, invalid_specs = pat.test_analysis(args)
            os.chdir(original_path)
        # asserts are outside of the pause to ensure the fakefs gets resumed
        assert_equal(return_code, 0)
        assert_equal(len(invalid_specs), 0)

    def test_parse_filters(self):
        args = pat.setup_parser().parse_args('test --path tests/fixtures/valid_analysis --filter AnalysisType=policy,global Severity=Critical'.split())
        args.filter = pat.parse_filter(args.filter)
        assert_true('AnalysisType' in args.filter.keys())
        assert_true('policy' in args.filter['AnalysisType'])
        assert_true('global' in args.filter['AnalysisType'])
        assert_true('Severity' in args.filter.keys())
        assert_true('Critical' in args.filter['Severity'])

    def test_with_filters(self):
        args = pat.setup_parser().parse_args(
            f'test --path {FIXTURES_PATH}/valid_analysis --filter AnalysisType=policy,global'.split())
        args.filter = pat.parse_filter(args.filter)
        return_code, invalid_specs = pat.test_analysis(args)
        assert_equal(return_code, 0)
        assert_equal(len(invalid_specs), 0)

    def test_aws_profiles(self):
        aws_profile = 'AWS_PROFILE'
        args = pat.setup_parser().parse_args(
            f'upload --path {FIXTURES_PATH}/valid_analysis --aws-profile myprofile'.split())
        pat.set_env(aws_profile, args.aws_profile)
        assert_equal('myprofile', args.aws_profile)
        assert_equal(args.aws_profile, os.environ.get(aws_profile))

    def test_invalid_rule_definition(self):
        args = pat.setup_parser().parse_args(
            f'test --path {FIXTURES_PATH} --filter RuleID=AWS.CloudTrail.MFAEnabled'.split())
        args.filter = pat.parse_filter(args.filter)
        return_code, invalid_specs = pat.test_analysis(args)
        assert_equal(return_code, 1)
<<<<<<< HEAD
        assert_equal(len(invalid_specs), 6)
=======
        assert_equal(len(invalid_specs), 5)
>>>>>>> 89cf1cff

    def test_invalid_rule_test(self):
        args = pat.setup_parser().parse_args(
            f'test --path {FIXTURES_PATH} --filter RuleID=Example.Rule.Invalid.Test'.split())
        args.filter = pat.parse_filter(args.filter)
        return_code, invalid_specs = pat.test_analysis(args)
        assert_equal(return_code, 1)
<<<<<<< HEAD
        assert_equal(len(invalid_specs), 6)
=======
        assert_equal(len(invalid_specs), 5)
>>>>>>> 89cf1cff

    def test_invalid_characters(self):
        args = pat.setup_parser().parse_args(
            f'test --path {FIXTURES_PATH} --filter Severity=High ResourceTypes=AWS.IAM.User'.split())
        args.filter = pat.parse_filter(args.filter)
        return_code, invalid_specs = pat.test_analysis(args)
        assert_equal(return_code, 1)
<<<<<<< HEAD
        assert_equal(len(invalid_specs), 7)
=======
        assert_equal(len(invalid_specs), 5)
>>>>>>> 89cf1cff

    def test_unknown_exception(self):
        args = pat.setup_parser().parse_args(
            f'test --path {FIXTURES_PATH} --filter RuleID=Example.Rule.Unknown.Exception'.split())
        args.filter = pat.parse_filter(args.filter)
        return_code, invalid_specs = pat.test_analysis(args)
        assert_equal(return_code, 1)
<<<<<<< HEAD
        assert_equal(len(invalid_specs), 6)
=======
        assert_equal(len(invalid_specs), 5)
>>>>>>> 89cf1cff

    def test_with_invalid_mocks(self):
        args = pat.setup_parser().parse_args(
            f'test --path {FIXTURES_PATH} --filter Severity=Critical RuleID=Example.Rule.Invalid.Mock'.split())
        args.filter = pat.parse_filter(args.filter)
        return_code, invalid_specs = pat.test_analysis(args)
        assert_equal(return_code, 1)
<<<<<<< HEAD
        assert_equal(len(invalid_specs), 6)
=======
        assert_equal(len(invalid_specs), 5)
>>>>>>> 89cf1cff

    def test_validate_outputs(self):
        example_valid_outputs = [
            ("dedup", "example title"),
            ("title", "example title"),
            ("description", "example description"),
            ("reference", "example reference"),
            ("severity", "CRITICAL"),
            ("runbook", "example runbook"),
            ("destinations", ["example destination"]),
            ("destinations", []),
        ]
        example_invalid_outputs = [
            ("dedup", None),
            ("title", None),
            ("description", None),
            ("reference", None),
            ("severity", "CRITICAL-ISH"),
            ("severity", None),
            ("runbook", None),
            ("destinations", ""),
            ("destinations", ["", None]),
        ]
        invalid = False
        for valid_invalid_outputs in [example_valid_outputs, example_invalid_outputs]:
            for each_example in valid_invalid_outputs:
                result = validate_outputs(each_example[0], each_example[1])
                if invalid:
                    assert_false(result[0])
                    assert_false(result[1] == each_example[1])
                else:
                    assert_true(result[0])
                    assert_equal(result[1], each_example[1])
            invalid = True

    def test_with_tag_filters(self):
        args = pat.setup_parser().parse_args(
            f'test --path {FIXTURES_PATH}/valid_analysis --filter Tags=AWS,CIS'.split())
        args.filter = pat.parse_filter(args.filter)
        return_code, invalid_specs = pat.test_analysis(args)
        assert_equal(return_code, 0)
        assert_equal(len(invalid_specs), 0)

    def test_with_minimum_tests(self):
        args = pat.setup_parser().parse_args(
            f'test --path {FIXTURES_PATH}/valid_analysis --minimum-tests 1'.split())
        return_code, invalid_specs = pat.test_analysis(args)
        assert_equal(return_code, 0)
        assert_equal(len(invalid_specs), 0)

    def test_with_minimum_tests_failing(self):
        args = pat.setup_parser().parse_args(
            f'test --path {FIXTURES_PATH}/valid_analysis --minimum-tests 2'.split())
        return_code, invalid_specs = pat.test_analysis(args)
        # Failing, because some of the fixtures only have one test case
        assert_equal(return_code, 1)
        assert_equal(len(invalid_specs), 0)

    def test_with_minimum_tests_no_passing(self):
        args = pat.setup_parser().parse_args(
            f'test --path {FIXTURES_PATH} --filter PolicyID=IAM.MFAEnabled.Required.Tests --minimum-tests 2'.split())
        args.filter = pat.parse_filter(args.filter)
        return_code, invalid_specs = pat.test_analysis(args)
        # Failing, because while there are two unit tests they both have expected result False
        assert_equal(return_code, 1)
<<<<<<< HEAD
        assert_equal(len(invalid_specs), 6)

    def test_invalid_resource_type(self):
        args = pat.setup_parser().parse_args(
            f'test --path {FIXTURES_PATH} --filter PolicyID=Example.Bad.Resource.Type'.split())
        args.filter = pat.parse_filter(args.filter)
        return_code, invalid_specs = pat.test_analysis(args)
        assert_equal(return_code, 1)
        assert_equal(len(invalid_specs), 6)

    def test_invalid_log_type(self):
        args = pat.setup_parser().parse_args(
            f'test --path {FIXTURES_PATH} --filter RuleID=Example.Bad.Log.Type'.split())
        args.filter = pat.parse_filter(args.filter)
        return_code, invalid_specs = pat.test_analysis(args)
        assert_equal(return_code, 1)
        assert_equal(len(invalid_specs), 6)

    def test_invalid_resource_type_ignore_validation(self):
        args = pat.setup_parser().parse_args(
            f'test --path {FIXTURES_PATH} --filter Tags=bad_resource_type --ignore-logtypes-validation=true '
            f'--ignore-resourcetypes-validation=true'.split())
        args.filter = pat.parse_filter(args.filter)
        return_code, invalid_specs = pat.test_analysis(args)
        assert_equal(return_code, 1)
        assert_equal(len(invalid_specs), 8)

    def test_invalid_log_type_ignore_validation(self):
        args = pat.setup_parser().parse_args(
            f'test --path {FIXTURES_PATH} --filter Tags=bad_log_type --ignore-logtypes-validation=true '
            f'--ignore-resourcetypes-validation=true'.split())
        args.filter = pat.parse_filter(args.filter)
        return_code, invalid_specs = pat.test_analysis(args)
        assert_equal(return_code, 1)
        assert_equal(len(invalid_specs), 8)
=======
        assert_equal(len(invalid_specs), 5)
>>>>>>> 89cf1cff

    def test_zip_analysis(self):
        # Note: This is a workaround for CI
        try:
            self.fs.create_dir('tmp/')
        except OSError:
            pass

        args = pat.setup_parser().parse_args(
            f'zip --path {FIXTURES_PATH}/valid_analysis --out tmp/'.split())
        return_code, out_filename = pat.zip_analysis(args)
        assert_true(out_filename.startswith("tmp/"))
        statinfo = os.stat(out_filename)
        assert_true(statinfo.st_size > 0)
        assert_equal(return_code, 0)
        assert_true(out_filename.endswith('.zip'))

    def test_generate_release_assets(self):
        # Note: This is a workaround for CI
        try:
            self.fs.create_dir('tmp/release/')
        except OSError:
            pass

        args = pat.setup_parser().parse_args(
            f'release --path {FIXTURES_PATH}/valid_analysis --out tmp/release/'.split())
        return_code, _ = pat.generate_release_assets(args)
        analysis_file = 'tmp/release/panther-analysis-all.zip'
        statinfo = os.stat(analysis_file)
        assert_true(statinfo.st_size > 0)
        assert_equal(return_code, 0)<|MERGE_RESOLUTION|>--- conflicted
+++ resolved
@@ -65,11 +65,7 @@
         assert_equal(return_code, 1)
         assert_equal(invalid_specs[0][0],
                      f'{FIXTURES_PATH}/example_malformed_policy.yml')
-<<<<<<< HEAD
-        assert_equal(len(invalid_specs), 9)
-=======
-        assert_equal(len(invalid_specs), 8)
->>>>>>> 89cf1cff
+        assert_equal(len(invalid_specs), 10)
 
     def test_policies_from_folder(self):
         args = pat.setup_parser().parse_args(f'test --path {FIXTURES_PATH}/valid_analysis/policies'.split())
@@ -156,11 +152,7 @@
         args.filter = pat.parse_filter(args.filter)
         return_code, invalid_specs = pat.test_analysis(args)
         assert_equal(return_code, 1)
-<<<<<<< HEAD
-        assert_equal(len(invalid_specs), 6)
-=======
-        assert_equal(len(invalid_specs), 5)
->>>>>>> 89cf1cff
+        assert_equal(len(invalid_specs), 7)
 
     def test_invalid_rule_test(self):
         args = pat.setup_parser().parse_args(
@@ -168,11 +160,7 @@
         args.filter = pat.parse_filter(args.filter)
         return_code, invalid_specs = pat.test_analysis(args)
         assert_equal(return_code, 1)
-<<<<<<< HEAD
-        assert_equal(len(invalid_specs), 6)
-=======
-        assert_equal(len(invalid_specs), 5)
->>>>>>> 89cf1cff
+        assert_equal(len(invalid_specs), 7)
 
     def test_invalid_characters(self):
         args = pat.setup_parser().parse_args(
@@ -180,11 +168,7 @@
         args.filter = pat.parse_filter(args.filter)
         return_code, invalid_specs = pat.test_analysis(args)
         assert_equal(return_code, 1)
-<<<<<<< HEAD
-        assert_equal(len(invalid_specs), 7)
-=======
-        assert_equal(len(invalid_specs), 5)
->>>>>>> 89cf1cff
+        assert_equal(len(invalid_specs), 8)
 
     def test_unknown_exception(self):
         args = pat.setup_parser().parse_args(
@@ -192,11 +176,7 @@
         args.filter = pat.parse_filter(args.filter)
         return_code, invalid_specs = pat.test_analysis(args)
         assert_equal(return_code, 1)
-<<<<<<< HEAD
-        assert_equal(len(invalid_specs), 6)
-=======
-        assert_equal(len(invalid_specs), 5)
->>>>>>> 89cf1cff
+        assert_equal(len(invalid_specs), 7)
 
     def test_with_invalid_mocks(self):
         args = pat.setup_parser().parse_args(
@@ -204,11 +184,7 @@
         args.filter = pat.parse_filter(args.filter)
         return_code, invalid_specs = pat.test_analysis(args)
         assert_equal(return_code, 1)
-<<<<<<< HEAD
-        assert_equal(len(invalid_specs), 6)
-=======
-        assert_equal(len(invalid_specs), 5)
->>>>>>> 89cf1cff
+        assert_equal(len(invalid_specs), 7)
 
     def test_validate_outputs(self):
         example_valid_outputs = [
@@ -274,8 +250,7 @@
         return_code, invalid_specs = pat.test_analysis(args)
         # Failing, because while there are two unit tests they both have expected result False
         assert_equal(return_code, 1)
-<<<<<<< HEAD
-        assert_equal(len(invalid_specs), 6)
+        assert_equal(len(invalid_specs), 7)
 
     def test_invalid_resource_type(self):
         args = pat.setup_parser().parse_args(
@@ -283,7 +258,7 @@
         args.filter = pat.parse_filter(args.filter)
         return_code, invalid_specs = pat.test_analysis(args)
         assert_equal(return_code, 1)
-        assert_equal(len(invalid_specs), 6)
+        assert_equal(len(invalid_specs), 7)
 
     def test_invalid_log_type(self):
         args = pat.setup_parser().parse_args(
@@ -291,7 +266,7 @@
         args.filter = pat.parse_filter(args.filter)
         return_code, invalid_specs = pat.test_analysis(args)
         assert_equal(return_code, 1)
-        assert_equal(len(invalid_specs), 6)
+        self.equal = assert_equal(len(invalid_specs), 7)
 
     def test_invalid_resource_type_ignore_validation(self):
         args = pat.setup_parser().parse_args(
@@ -300,19 +275,17 @@
         args.filter = pat.parse_filter(args.filter)
         return_code, invalid_specs = pat.test_analysis(args)
         assert_equal(return_code, 1)
-        assert_equal(len(invalid_specs), 8)
+        assert_equal(len(invalid_specs), 9)
 
     def test_invalid_log_type_ignore_validation(self):
-        args = pat.setup_parser().parse_args(
-            f'test --path {FIXTURES_PATH} --filter Tags=bad_log_type --ignore-logtypes-validation=true '
+        self.args = pat.setup_parser().parse_args(
+            f'test --path {FIXTURES_PATH} --filter Tags=bad_log_type --ignore-logtypes-validation=true ' \
             f'--ignore-resourcetypes-validation=true'.split())
-        args.filter = pat.parse_filter(args.filter)
-        return_code, invalid_specs = pat.test_analysis(args)
-        assert_equal(return_code, 1)
-        assert_equal(len(invalid_specs), 8)
-=======
-        assert_equal(len(invalid_specs), 5)
->>>>>>> 89cf1cff
+        args = self.args
+        args.filter = pat.parse_filter(args.filter)
+        return_code, invalid_specs = pat.test_analysis(args)
+        assert_equal(return_code, 1)
+        assert_equal(len(invalid_specs), 9)
 
     def test_zip_analysis(self):
         # Note: This is a workaround for CI
