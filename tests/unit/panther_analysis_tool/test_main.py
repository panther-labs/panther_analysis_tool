--- conflicted
+++ resolved
@@ -200,11 +200,7 @@
             pass
 
         args = pat.setup_parser().parse_args(
-<<<<<<< HEAD
-            'release --path tests/fixtures/valid_analysis --out tmp/release/'.split())
-=======
             'release --path tests/fixtures/valid_analysis --out tmp/release/ --kms-key='.split())
->>>>>>> 55eebc2b
         return_code, _ = pat.generate_release_assets(args)
         analysis_file = 'tmp/release/panther-analysis-all.zip'
         statinfo = os.stat(analysis_file)
