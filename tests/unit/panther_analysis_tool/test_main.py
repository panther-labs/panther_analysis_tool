--- conflicted
+++ resolved
@@ -460,7 +460,42 @@
         return_code, invalid_specs = pat.test_analysis(args)
         assert_equal(return_code, 0)
 
-<<<<<<< HEAD
+    def test_invalid_query(self):
+        # sqlfluff doesn't load correctly with the fake file system
+        with Pause(self.fs):
+            args = pat.setup_parser().parse_args(f'test --path {FIXTURES_PATH}/queries/invalid'.split())
+            args.filter_inverted = {}
+            return_code, invalid_specs = pat.test_analysis(args)
+        assert_equal(return_code, 1)
+        assert_equal(len(invalid_specs), 4)
+
+    def test_invalid_query_passes_when_unchecked(self):
+        # sqlfluff doesn't load correctly with the fake file system
+        with Pause(self.fs):
+            args = pat.setup_parser().parse_args(f'test --path {FIXTURES_PATH}/queries/invalid --ignore-table-names'.split())
+            args.filter_inverted = {}
+            return_code, invalid_specs = pat.test_analysis(args)
+        assert_equal(return_code, 0)
+        assert_equal(len(invalid_specs), 0)
+
+    def test_invalid_query_passes_when_table_name_provided(self):
+        # sqlfluff doesn't load correctly with the fake file system
+        with Pause(self.fs):
+            args = pat.setup_parser().parse_args(f'test --path {FIXTURES_PATH}/queries/invalid --valid-table-names datalake.public* *login_history'.split())
+            args.filter_inverted = {}
+            return_code, invalid_specs = pat.test_analysis(args)
+        assert_equal(return_code, 0)
+        assert_equal(len(invalid_specs), 0)
+
+    def test_invalid_query_fails_when_partial_table_name_provided(self):
+        # sqlfluff doesn't load correctly with the fake file system
+        with Pause(self.fs):
+            args = pat.setup_parser().parse_args(f'test --path {FIXTURES_PATH}/queries/invalid --valid-table-names datalake.public* *.*.login_history'.split())
+            args.filter_inverted = {}
+            return_code, invalid_specs = pat.test_analysis(args)
+        assert_equal(return_code, 1)
+        assert_equal(len(invalid_specs), 1)
+
 
 class TestSimpleDetections(TestCase):
 
@@ -478,41 +513,4 @@
                                              f' {FIXTURES_PATH}/simple-detections/invalid-analysis '.split())
         return_code, invalid_specs = pat.test_analysis(args)
         assert_equal(return_code, 1)
-        self.assertEqual(len(invalid_specs), 2)
-=======
-    def test_invalid_query(self):
-        # sqlfluff doesn't load correctly with the fake file system
-        with Pause(self.fs):
-            args = pat.setup_parser().parse_args(f'test --path {FIXTURES_PATH}/queries/invalid'.split())
-            args.filter_inverted = {}
-            return_code, invalid_specs = pat.test_analysis(args)
-        assert_equal(return_code, 1)
-        assert_equal(len(invalid_specs), 4)
-
-    def test_invalid_query_passes_when_unchecked(self):
-        # sqlfluff doesn't load correctly with the fake file system
-        with Pause(self.fs):
-            args = pat.setup_parser().parse_args(f'test --path {FIXTURES_PATH}/queries/invalid --ignore-table-names'.split())
-            args.filter_inverted = {}
-            return_code, invalid_specs = pat.test_analysis(args)
-        assert_equal(return_code, 0)
-        assert_equal(len(invalid_specs), 0)
-
-    def test_invalid_query_passes_when_table_name_provided(self):
-        # sqlfluff doesn't load correctly with the fake file system
-        with Pause(self.fs):
-            args = pat.setup_parser().parse_args(f'test --path {FIXTURES_PATH}/queries/invalid --valid-table-names datalake.public* *login_history'.split())
-            args.filter_inverted = {}
-            return_code, invalid_specs = pat.test_analysis(args)
-        assert_equal(return_code, 0)
-        assert_equal(len(invalid_specs), 0)
-
-    def test_invalid_query_fails_when_partial_table_name_provided(self):
-        # sqlfluff doesn't load correctly with the fake file system
-        with Pause(self.fs):
-            args = pat.setup_parser().parse_args(f'test --path {FIXTURES_PATH}/queries/invalid --valid-table-names datalake.public* *.*.login_history'.split())
-            args.filter_inverted = {}
-            return_code, invalid_specs = pat.test_analysis(args)
-        assert_equal(return_code, 1)
-        assert_equal(len(invalid_specs), 1)
->>>>>>> adabe973
+        self.assertEqual(len(invalid_specs), 2)