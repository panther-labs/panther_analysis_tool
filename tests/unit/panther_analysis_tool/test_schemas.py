import unittest

from schema import SchemaError
from typing import Any, Dict
import jsonschema

from panther_analysis_tool.schemas import (
    DATA_MODEL_SCHEMA,
    POLICY_SCHEMA,
    RULE_SCHEMA,
    LOG_TYPE_REGEX,
    MOCK_SCHEMA,
    SCHEDULED_QUERY_SCHEMA,
    RULE_SCHEMA,
    SIMPLE_DETECTION_SCHEMA,
)


class TestPATSchemas(unittest.TestCase):
    def test_logtypes_regex_amazon_eks(self):
        LOG_TYPE_REGEX.validate("Amazon.EKS.Audit")
        LOG_TYPE_REGEX.validate("Amazon.EKS.Authenticator")

        with self.assertRaises(SchemaError):
            LOG_TYPE_REGEX.validate("Amazon.EKS.Foo")

    def test_logtypes_regex_zeek(self):
        LOG_TYPE_REGEX.validate("Zeek.CaptureLoss")
        LOG_TYPE_REGEX.validate("Zeek.Conn")
        LOG_TYPE_REGEX.validate("Zeek.DHCP")
        LOG_TYPE_REGEX.validate("Zeek.DNS")
        LOG_TYPE_REGEX.validate("Zeek.DPD")
        LOG_TYPE_REGEX.validate("Zeek.Files")
        LOG_TYPE_REGEX.validate("Zeek.HTTP")
        LOG_TYPE_REGEX.validate("Zeek.Notice")
        LOG_TYPE_REGEX.validate("Zeek.NTP")
        LOG_TYPE_REGEX.validate("Zeek.OCSP")
        LOG_TYPE_REGEX.validate("Zeek.Reporter")
        LOG_TYPE_REGEX.validate("Zeek.SIP")
        LOG_TYPE_REGEX.validate("Zeek.Software")
        LOG_TYPE_REGEX.validate("Zeek.Ssh")
        LOG_TYPE_REGEX.validate("Zeek.Ssl")
        LOG_TYPE_REGEX.validate("Zeek.Stats")
        LOG_TYPE_REGEX.validate("Zeek.Tunnel")
        LOG_TYPE_REGEX.validate("Zeek.Weird")
        LOG_TYPE_REGEX.validate("Zeek.X509")


    def test_mocks_are_str(self):
        MOCK_SCHEMA.validate({"objectName": "hello", "returnValue": "Testing a string"})
        MOCK_SCHEMA.validate({"objectName": "hello", "returnValue": "False"})

        with self.assertRaises(SchemaError):
            LOG_TYPE_REGEX.validate({"objectName": "hello", "returnValue": ["Testing a non-string"]})

    def test_data_model_path(self):
        sample_datamodel = {
            "DataModelID": "my.datamodel.id",
            "AnalysisType": "datamodel",
            "LogTypes": ["Amazon.EKS.Audit"],
            "Enabled": False,
        }
        sample_datamodel["Mappings"] = [{"Name": "hello", "Path": "world"}]
        DATA_MODEL_SCHEMA.validate(sample_datamodel)
        sample_datamodel["Mappings"] = [{"Name": "hello", "Method": "world"}]
        DATA_MODEL_SCHEMA.validate(sample_datamodel)

        with self.assertRaises(SchemaError):
            sample_datamodel["Mappings"] = [{"Name": "hello", "Path": "world", "Method": "foo"}]
            DATA_MODEL_SCHEMA.validate(sample_datamodel)

    def test_query_rateminutes(self):
        sample_query = {
            "QueryName": "my.query.id",
            "AnalysisType": "scheduled_query",
            "Query": "select 1",
            "Enabled": False,
        }
        sample_query["Schedule"] = {"RateMinutes": 10, "TimeoutMinutes": 10}
        SCHEDULED_QUERY_SCHEMA.validate(sample_query)
        sample_query["Schedule"] = {"RateMinutes": 10, "TimeoutMinutes": 5}
        SCHEDULED_QUERY_SCHEMA.validate(sample_query)
        with self.assertRaises(SchemaError):
            # timeout must be <= rate
            sample_query["Schedule"] = {"RateMinutes": 5, "TimeoutMinutes": 10}
            SCHEDULED_QUERY_SCHEMA.validate(sample_query)
        with self.assertRaises(SchemaError):
            # not a valid rate type
            sample_query["Schedule"] = {"RateMinutes": "not an int", "TimeoutMinutes": 10}
            SCHEDULED_QUERY_SCHEMA.validate(sample_query)
        with self.assertRaises(SchemaError):
            # not a valid timeout type
            sample_query["Schedule"] = {"RateMinutes": 10, "TimeoutMinutes": "not an int"}
            SCHEDULED_QUERY_SCHEMA.validate(sample_query)
        with self.assertRaises(SchemaError):
            # can't have both cron and rate
            sample_query["Schedule"] = {"RateMinutes": 10, "TimeoutMinutes": 10, "CronExpression": "* * * * *"}
            SCHEDULED_QUERY_SCHEMA.validate(sample_query)
        with self.assertRaises(SchemaError):
            # can't have rate <= 1
            sample_query["Schedule"] = {"RateMinutes": 1, "TimeoutMinutes": 1}
            SCHEDULED_QUERY_SCHEMA.validate(sample_query)
        with self.assertRaises(SchemaError):
            # TimeoutMinutes must be set
            sample_query["Schedule"] = {"RateMinutes": 1}
            SCHEDULED_QUERY_SCHEMA.validate(sample_query)

<<<<<<< HEAD
class TestSimpleDetectionSchemas(unittest.TestCase):

    def call_validate(self, detection: Dict[str, Any]) -> bool:
        return jsonschema.validate(detection, SIMPLE_DETECTION_SCHEMA)

    def get_test_case(self) -> Dict[str, Any]:
        return {
            "Detection": [],
            "InlineFilters": [],
            "AnalysisType": "rule",
            "Enabled": True,
            "RuleID": "my-test-id",
            "Severity": "Info",
            "LogTypes": ["Custom.Heylo"]
        }

    def test_top_level_keys(self):
        RULE_SCHEMA.validate(self.get_test_case())
        self.call_validate(self.get_test_case())

        with self.assertRaises(SchemaError):
            case = self.get_test_case()
            case['Filename'] = 'uh-oh'
            RULE_SCHEMA.validate(case)

    def test_invalid_props(self):
        case = self.get_test_case()
        case['Detection'] = [{"someExtraProperty": "hello!!"}]
        # should pass regular rule schema validation
        RULE_SCHEMA.validate(case)
        # should raise exception for jsonschema validation
        with self.assertRaises(jsonschema.exceptions.ValidationError):
            self.call_validate(case)
=======
    def test_rba_flag(self):
        RULE_SCHEMA.validate({
            "AnalysisType": "rule", "Enabled": False, "Filename": "hmm", "RuleID": "h", "Severity": "Info",
            "LogTypes": ["Custom.OhSnap"], "OnlyUseBaseRiskScore": True
        })
        RULE_SCHEMA.validate({
            "AnalysisType": "scheduled_rule", "Enabled": False, "Filename": "hmm", "RuleID": "h", "Severity": "Info",
            "LogTypes": ["AWS.ALB"], "OnlyUseBaseRiskScore": False
        })
        POLICY_SCHEMA.validate({
            "AnalysisType": "policy", "Enabled": False, "Filename": "hmm", "PolicyID": "h", "Severity": "Info",
            "ResourceTypes": ["AWS.DynamoDB.Table"], "OnlyUseBaseRiskScore": True
        })

    def test_missing_rba_flag(self):
        RULE_SCHEMA.validate({
            "AnalysisType": "rule", "Enabled": False, "Filename": "hmm", "RuleID": "h", "Severity": "Info",
            "LogTypes": ["Custom.OhSnap"]
        })
        RULE_SCHEMA.validate({
            "AnalysisType": "scheduled_rule", "Enabled": False, "Filename": "hmm", "RuleID": "h", "Severity": "Info",
            "LogTypes": ["AWS.ALB"]
        })
        POLICY_SCHEMA.validate({
            "AnalysisType": "policy", "Enabled": False, "Filename": "hmm", "PolicyID": "h", "Severity": "Info",
            "ResourceTypes": ["AWS.DynamoDB.Table"]
        })
>>>>>>> adabe973
<|MERGE_RESOLUTION|>--- conflicted
+++ resolved
@@ -105,7 +105,35 @@
             sample_query["Schedule"] = {"RateMinutes": 1}
             SCHEDULED_QUERY_SCHEMA.validate(sample_query)
 
-<<<<<<< HEAD
+    def test_rba_flag(self):
+        RULE_SCHEMA.validate({
+            "AnalysisType": "rule", "Enabled": False, "Filename": "hmm", "RuleID": "h", "Severity": "Info",
+            "LogTypes": ["Custom.OhSnap"], "OnlyUseBaseRiskScore": True
+        })
+        RULE_SCHEMA.validate({
+            "AnalysisType": "scheduled_rule", "Enabled": False, "Filename": "hmm", "RuleID": "h", "Severity": "Info",
+            "LogTypes": ["AWS.ALB"], "OnlyUseBaseRiskScore": False
+        })
+        POLICY_SCHEMA.validate({
+            "AnalysisType": "policy", "Enabled": False, "Filename": "hmm", "PolicyID": "h", "Severity": "Info",
+            "ResourceTypes": ["AWS.DynamoDB.Table"], "OnlyUseBaseRiskScore": True
+        })
+
+    def test_missing_rba_flag(self):
+        RULE_SCHEMA.validate({
+            "AnalysisType": "rule", "Enabled": False, "Filename": "hmm", "RuleID": "h", "Severity": "Info",
+            "LogTypes": ["Custom.OhSnap"]
+        })
+        RULE_SCHEMA.validate({
+            "AnalysisType": "scheduled_rule", "Enabled": False, "Filename": "hmm", "RuleID": "h", "Severity": "Info",
+            "LogTypes": ["AWS.ALB"]
+        })
+        POLICY_SCHEMA.validate({
+            "AnalysisType": "policy", "Enabled": False, "Filename": "hmm", "PolicyID": "h", "Severity": "Info",
+            "ResourceTypes": ["AWS.DynamoDB.Table"]
+        })
+
+
 class TestSimpleDetectionSchemas(unittest.TestCase):
 
     def call_validate(self, detection: Dict[str, Any]) -> bool:
@@ -138,33 +166,4 @@
         RULE_SCHEMA.validate(case)
         # should raise exception for jsonschema validation
         with self.assertRaises(jsonschema.exceptions.ValidationError):
-            self.call_validate(case)
-=======
-    def test_rba_flag(self):
-        RULE_SCHEMA.validate({
-            "AnalysisType": "rule", "Enabled": False, "Filename": "hmm", "RuleID": "h", "Severity": "Info",
-            "LogTypes": ["Custom.OhSnap"], "OnlyUseBaseRiskScore": True
-        })
-        RULE_SCHEMA.validate({
-            "AnalysisType": "scheduled_rule", "Enabled": False, "Filename": "hmm", "RuleID": "h", "Severity": "Info",
-            "LogTypes": ["AWS.ALB"], "OnlyUseBaseRiskScore": False
-        })
-        POLICY_SCHEMA.validate({
-            "AnalysisType": "policy", "Enabled": False, "Filename": "hmm", "PolicyID": "h", "Severity": "Info",
-            "ResourceTypes": ["AWS.DynamoDB.Table"], "OnlyUseBaseRiskScore": True
-        })
-
-    def test_missing_rba_flag(self):
-        RULE_SCHEMA.validate({
-            "AnalysisType": "rule", "Enabled": False, "Filename": "hmm", "RuleID": "h", "Severity": "Info",
-            "LogTypes": ["Custom.OhSnap"]
-        })
-        RULE_SCHEMA.validate({
-            "AnalysisType": "scheduled_rule", "Enabled": False, "Filename": "hmm", "RuleID": "h", "Severity": "Info",
-            "LogTypes": ["AWS.ALB"]
-        })
-        POLICY_SCHEMA.validate({
-            "AnalysisType": "policy", "Enabled": False, "Filename": "hmm", "PolicyID": "h", "Severity": "Info",
-            "ResourceTypes": ["AWS.DynamoDB.Table"]
-        })
->>>>>>> adabe973
+            self.call_validate(case)