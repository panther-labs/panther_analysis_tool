--- conflicted
+++ resolved
@@ -1,11 +1,7 @@
 {
     "_meta": {
         "hash": {
-<<<<<<< HEAD
             "sha256": "bfe40dd82e02ebe31740882d73aee85202017b7984f1b12dc9b412f3a1c5205b"
-=======
-            "sha256": "946758fe7942a09e8f7861100231c6c1b55fd074615d685c28d8c74549cbd776"
->>>>>>> 4aa73f34
         },
         "pipfile-spec": 6,
         "requires": {
@@ -1473,19 +1469,11 @@
         },
         "jaraco.context": {
             "hashes": [
-<<<<<<< HEAD
                 "sha256:0e4161ebbaeead78850b4ca5465b5853217cf23ad74ec82d00ebfb69d8ea5fcb",
                 "sha256:24ec1f739aec2c5766c68027ccc70d91d7b0cb931699442f5c7ed93515b955e7"
             ],
             "markers": "python_version >= '3.8'",
             "version": "==5.1.0"
-=======
-                "sha256:3e16388f7da43d384a1a7cd3452e72e14732ac9fe459678773a3608a812bf266",
-                "sha256:c2f67165ce1f9be20f32f650f25d8edfc1646a8aeee48ae06fb35f90763576d2"
-            ],
-            "markers": "python_version >= '3.8'",
-            "version": "==5.3.0"
->>>>>>> 4aa73f34
         },
         "jaraco.functools": {
             "hashes": [
