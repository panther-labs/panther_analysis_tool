from pathlib import Path
from setuptools import setup, find_packages

this_directory = Path(__file__).parent
PAT_VERSION = (this_directory / "VERSION").read_text().strip()

install_requires = [
    'gql',
    'aiohttp',
    'boto3',
    'dynaconf',
    'jsonpath-ng',
<<<<<<< HEAD
    'jsonschema',
=======
    'nested_lookup',
    'packaging',
>>>>>>> adabe973
    'requests',
    'ruamel.yaml',
    'schema',
    'semver',
    'sqlfluff',
    'panther_core',
    'typing-extensions',
    'jsonlines',
]

with open('requirements.txt') as f:
    dependencies_with_versions = []
    for dependency in f.readlines():
        dependency_with_version = dependency.strip()
        package_name = dependency_with_version.split('==')[0]
        if package_name in install_requires:
            dependencies_with_versions.append(dependency_with_version)

setup(
    name='panther_analysis_tool',
    version=PAT_VERSION,
    packages=find_packages(),
    license='AGPL-3.0',
    description=
    'Panther command line interface for writing, testing, and packaging policies/rules.',
    author='Panther Labs Inc',
    author_email='pypi@runpanther.io',
    url='https://github.com/panther-labs/panther_analysis_tool',
    download_url=f'https://github.com/panther-labs/panther_analysis_tool/archive/v{PAT_VERSION}.tar.gz',
    keywords=['Security', 'CLI'],
    scripts=['bin/panther_analysis_tool'],
    install_requires=install_requires,
    classifiers=[
        'Development Status :: 4 - Beta',
        'Intended Audience :: Developers',
        'Topic :: Security',
        'License :: OSI Approved :: GNU Affero General Public License v3',
        'Programming Language :: Python :: 3.9',
    ],
    include_package_data=True,
)<|MERGE_RESOLUTION|>--- conflicted
+++ resolved
@@ -10,12 +10,9 @@
     'boto3',
     'dynaconf',
     'jsonpath-ng',
-<<<<<<< HEAD
     'jsonschema',
-=======
     'nested_lookup',
     'packaging',
->>>>>>> adabe973
     'requests',
     'ruamel.yaml',
     'schema',
