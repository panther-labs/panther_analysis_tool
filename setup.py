--- conflicted
+++ resolved
@@ -21,14 +21,8 @@
 
 setup(
     name='panther_analysis_tool',
-<<<<<<< HEAD
     packages=['panther_analysis_tool'],
-    version='0.14.1',
-=======
-    packages=['panther_analysis_tool', 'panther_analysis_tool/log_schemas'],
-    package_dir={'log_schemas': 'panther_analysis_tool/log_schemas'},
     version='0.14.2',
->>>>>>> ab5944b2
     license='AGPL-3.0',
     description=
     'Panther command line interface for writing, testing, and packaging policies/rules.',
