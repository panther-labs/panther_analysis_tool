--- conflicted
+++ resolved
@@ -1,10 +1,6 @@
 from pathlib import Path
 
-<<<<<<< HEAD
-from setuptools import setup, find_packages
-=======
 from setuptools import find_packages, setup
->>>>>>> 671a57f6
 
 this_directory = Path(__file__).parent
 PAT_VERSION = (this_directory / "VERSION").read_text().strip()
@@ -47,11 +43,7 @@
     url="https://github.com/panther-labs/panther_analysis_tool",
     download_url=f"https://github.com/panther-labs/panther_analysis_tool/archive/v{PAT_VERSION}.tar.gz",
     keywords=["Security", "CLI"],
-<<<<<<< HEAD
     scripts=["bin/panther_analysis_tool", "bin/pat"],
-=======
-    scripts=["bin/panther_analysis_tool"],
->>>>>>> 671a57f6
     install_requires=install_requires,
     classifiers=[
         "Development Status :: 4 - Beta",
